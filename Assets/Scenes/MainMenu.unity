--- conflicted
+++ resolved
@@ -319,149 +319,9 @@
   m_LocalEulerAnglesHint: {x: 0, y: 0, z: 0}
   m_AnchorMin: {x: 0, y: 0}
   m_AnchorMax: {x: 1, y: 0}
-<<<<<<< HEAD
   m_AnchoredPosition: {x: 0, y: 0}
   m_SizeDelta: {x: 0, y: 289.3}
   m_Pivot: {x: 0.5, y: 0}
---- !u!1 &481371708
-GameObject:
-  m_ObjectHideFlags: 0
-  m_CorrespondingSourceObject: {fileID: 0}
-  m_PrefabInstance: {fileID: 0}
-  m_PrefabAsset: {fileID: 0}
-  serializedVersion: 6
-  m_Component:
-  - component: {fileID: 481371709}
-  - component: {fileID: 481371711}
-  - component: {fileID: 481371710}
-  m_Layer: 5
-  m_Name: Text (TMP)
-  m_TagString: Untagged
-  m_Icon: {fileID: 0}
-  m_NavMeshLayer: 0
-  m_StaticEditorFlags: 0
-  m_IsActive: 1
---- !u!224 &481371709
-RectTransform:
-  m_ObjectHideFlags: 0
-  m_CorrespondingSourceObject: {fileID: 0}
-  m_PrefabInstance: {fileID: 0}
-  m_PrefabAsset: {fileID: 0}
-  m_GameObject: {fileID: 481371708}
-  m_LocalRotation: {x: 0, y: 0, z: 0, w: 1}
-  m_LocalPosition: {x: 0, y: 0, z: 0}
-  m_LocalScale: {x: 1, y: 1, z: 1}
-  m_ConstrainProportionsScale: 0
-  m_Children: []
-  m_Father: {fileID: 1992214623}
-  m_LocalEulerAnglesHint: {x: 0, y: 0, z: 0}
-  m_AnchorMin: {x: 0.5, y: 0.5}
-  m_AnchorMax: {x: 0.5, y: 0.5}
-  m_AnchoredPosition: {x: 0, y: 0}
-  m_SizeDelta: {x: 674, y: 126}
-  m_Pivot: {x: 0.5, y: 0.5}
---- !u!114 &481371710
-MonoBehaviour:
-  m_ObjectHideFlags: 0
-  m_CorrespondingSourceObject: {fileID: 0}
-  m_PrefabInstance: {fileID: 0}
-  m_PrefabAsset: {fileID: 0}
-  m_GameObject: {fileID: 481371708}
-  m_Enabled: 1
-  m_EditorHideFlags: 0
-  m_Script: {fileID: 11500000, guid: f4688fdb7df04437aeb418b961361dc5, type: 3}
-  m_Name: 
-  m_EditorClassIdentifier: 
-  m_Material: {fileID: 0}
-  m_Color: {r: 1, g: 1, b: 1, a: 1}
-  m_RaycastTarget: 1
-  m_RaycastPadding: {x: 0, y: 0, z: 0, w: 0}
-  m_Maskable: 1
-  m_OnCullStateChanged:
-    m_PersistentCalls:
-      m_Calls: []
-  m_text: Credits
-  m_isRightToLeft: 0
-  m_fontAsset: {fileID: 11400000, guid: 8f586378b4e144a9851e7b34d9b748ee, type: 2}
-  m_sharedMaterial: {fileID: 2180264, guid: 8f586378b4e144a9851e7b34d9b748ee, type: 2}
-  m_fontSharedMaterials: []
-  m_fontMaterial: {fileID: 0}
-  m_fontMaterials: []
-  m_fontColor32:
-    serializedVersion: 2
-    rgba: 4281479730
-  m_fontColor: {r: 0.19607843, g: 0.19607843, b: 0.19607843, a: 1}
-  m_enableVertexGradient: 0
-  m_colorMode: 3
-  m_fontColorGradient:
-    topLeft: {r: 1, g: 1, b: 1, a: 1}
-    topRight: {r: 1, g: 1, b: 1, a: 1}
-    bottomLeft: {r: 1, g: 1, b: 1, a: 1}
-    bottomRight: {r: 1, g: 1, b: 1, a: 1}
-  m_fontColorGradientPreset: {fileID: 0}
-  m_spriteAsset: {fileID: 0}
-  m_tintAllSprites: 0
-  m_StyleSheet: {fileID: 0}
-  m_TextStyleHashCode: -1183493901
-  m_overrideHtmlColors: 0
-  m_faceColor:
-    serializedVersion: 2
-    rgba: 4294967295
-  m_fontSize: 60
-  m_fontSizeBase: 60
-  m_fontWeight: 400
-  m_enableAutoSizing: 0
-  m_fontSizeMin: 0
-  m_fontSizeMax: 0
-  m_fontStyle: 0
-  m_HorizontalAlignment: 2
-  m_VerticalAlignment: 512
-  m_textAlignment: 65535
-  m_characterSpacing: 0
-  m_wordSpacing: 0
-  m_lineSpacing: 0
-  m_lineSpacingMax: 0
-  m_paragraphSpacing: 0
-  m_charWidthMaxAdj: 0
-  m_enableWordWrapping: 0
-  m_wordWrappingRatios: 0.4
-  m_overflowMode: 0
-  m_linkedTextComponent: {fileID: 0}
-  parentLinkedComponent: {fileID: 0}
-  m_enableKerning: 0
-  m_enableExtraPadding: 0
-  checkPaddingRequired: 0
-  m_isRichText: 1
-  m_parseCtrlCharacters: 1
-  m_isOrthographic: 1
-  m_isCullingEnabled: 0
-  m_horizontalMapping: 0
-  m_verticalMapping: 0
-  m_uvLineOffset: 0
-  m_geometrySortingOrder: 0
-  m_IsTextObjectScaleStatic: 0
-  m_VertexBufferAutoSizeReduction: 0
-  m_useMaxVisibleDescender: 1
-  m_pageToDisplay: 1
-  m_margin: {x: 0, y: 0, z: 0, w: 0}
-  m_isUsingLegacyAnimationComponent: 0
-  m_isVolumetricText: 0
-  m_hasFontAssetChanged: 0
-  m_baseMaterial: {fileID: 0}
-  m_maskOffset: {x: 0, y: 0, z: 0, w: 0}
---- !u!222 &481371711
-CanvasRenderer:
-  m_ObjectHideFlags: 0
-  m_CorrespondingSourceObject: {fileID: 0}
-  m_PrefabInstance: {fileID: 0}
-  m_PrefabAsset: {fileID: 0}
-  m_GameObject: {fileID: 481371708}
-  m_CullTransparentMesh: 1
-=======
-  m_AnchoredPosition: {x: 0, y: 0}
-  m_SizeDelta: {x: 0, y: 289.3}
-  m_Pivot: {x: 0.5, y: 0}
->>>>>>> 38f2927d
 --- !u!1 &502379904
 GameObject:
   m_ObjectHideFlags: 0
@@ -497,13 +357,8 @@
   m_LocalEulerAnglesHint: {x: 0, y: 0, z: 0}
   m_AnchorMin: {x: 0, y: 0.5}
   m_AnchorMax: {x: 0, y: 0.5}
-<<<<<<< HEAD
-  m_AnchoredPosition: {x: 0.00012207031, y: -35}
-  m_SizeDelta: {x: 660, y: 127}
-=======
   m_AnchoredPosition: {x: 539, y: 235}
   m_SizeDelta: {x: 448, y: 120}
->>>>>>> 38f2927d
   m_Pivot: {x: 0, y: 0.5}
 --- !u!114 &502379906
 MonoBehaviour:
@@ -738,13 +593,8 @@
   m_LocalEulerAnglesHint: {x: 0, y: 0, z: 0}
   m_AnchorMin: {x: 1, y: 0.5}
   m_AnchorMax: {x: 1, y: 0.5}
-<<<<<<< HEAD
-  m_AnchoredPosition: {x: -0.00012207031, y: -35}
-  m_SizeDelta: {x: 660, y: 127}
-=======
   m_AnchoredPosition: {x: -647, y: -74.5}
   m_SizeDelta: {x: 99, y: 48}
->>>>>>> 38f2927d
   m_Pivot: {x: 1, y: 0.5}
 --- !u!114 &992196507
 MonoBehaviour:
@@ -1138,82 +988,6 @@
   m_PrefabAsset: {fileID: 0}
   m_GameObject: {fileID: 1888043314}
   m_CullTransparentMesh: 1
-<<<<<<< HEAD
---- !u!1 &1888043314
-GameObject:
-  m_ObjectHideFlags: 0
-  m_CorrespondingSourceObject: {fileID: 0}
-  m_PrefabInstance: {fileID: 0}
-  m_PrefabAsset: {fileID: 0}
-  serializedVersion: 6
-  m_Component:
-  - component: {fileID: 1888043315}
-  - component: {fileID: 1888043317}
-  - component: {fileID: 1888043316}
-  m_Layer: 5
-  m_Name: BG
-  m_TagString: Untagged
-  m_Icon: {fileID: 0}
-  m_NavMeshLayer: 0
-  m_StaticEditorFlags: 0
-  m_IsActive: 1
---- !u!224 &1888043315
-RectTransform:
-  m_ObjectHideFlags: 0
-  m_CorrespondingSourceObject: {fileID: 0}
-  m_PrefabInstance: {fileID: 0}
-  m_PrefabAsset: {fileID: 0}
-  m_GameObject: {fileID: 1888043314}
-  m_LocalRotation: {x: 0, y: 0, z: 0, w: 1}
-  m_LocalPosition: {x: 0, y: 0, z: 0}
-  m_LocalScale: {x: 1, y: 1, z: 1}
-  m_ConstrainProportionsScale: 0
-  m_Children: []
-  m_Father: {fileID: 1089685791}
-  m_LocalEulerAnglesHint: {x: 0, y: 0, z: 0}
-  m_AnchorMin: {x: 0, y: 0}
-  m_AnchorMax: {x: 1, y: 1}
-  m_AnchoredPosition: {x: 0, y: 0}
-  m_SizeDelta: {x: 0, y: 0}
-  m_Pivot: {x: 0.5, y: 0.5}
---- !u!114 &1888043316
-MonoBehaviour:
-  m_ObjectHideFlags: 0
-  m_CorrespondingSourceObject: {fileID: 0}
-  m_PrefabInstance: {fileID: 0}
-  m_PrefabAsset: {fileID: 0}
-  m_GameObject: {fileID: 1888043314}
-  m_Enabled: 1
-  m_EditorHideFlags: 0
-  m_Script: {fileID: 11500000, guid: fe87c0e1cc204ed48ad3b37840f39efc, type: 3}
-  m_Name: 
-  m_EditorClassIdentifier: 
-  m_Material: {fileID: 0}
-  m_Color: {r: 1, g: 1, b: 1, a: 1}
-  m_RaycastTarget: 1
-  m_RaycastPadding: {x: 0, y: 0, z: 0, w: 0}
-  m_Maskable: 1
-  m_OnCullStateChanged:
-    m_PersistentCalls:
-      m_Calls: []
-  m_Sprite: {fileID: 21300000, guid: 220ac5581d2ebbc4e8112b78d30f293c, type: 3}
-  m_Type: 0
-  m_PreserveAspect: 0
-  m_FillCenter: 1
-  m_FillMethod: 4
-  m_FillAmount: 1
-  m_FillClockwise: 1
-  m_FillOrigin: 0
-  m_UseSpriteMesh: 0
-  m_PixelsPerUnitMultiplier: 1
---- !u!222 &1888043317
-CanvasRenderer:
-  m_ObjectHideFlags: 0
-  m_CorrespondingSourceObject: {fileID: 0}
-  m_PrefabInstance: {fileID: 0}
-  m_PrefabAsset: {fileID: 0}
-  m_GameObject: {fileID: 1888043314}
-  m_CullTransparentMesh: 1
 --- !u!1 &1992214622
 GameObject:
   m_ObjectHideFlags: 0
@@ -1244,14 +1018,13 @@
   m_LocalPosition: {x: 0, y: 0, z: 0}
   m_LocalScale: {x: 1, y: 1, z: 1}
   m_ConstrainProportionsScale: 0
-  m_Children:
-  - {fileID: 481371709}
+  m_Children: []
   m_Father: {fileID: 479990282}
   m_LocalEulerAnglesHint: {x: 0, y: 0, z: 0}
   m_AnchorMin: {x: 0.5, y: 0.5}
   m_AnchorMax: {x: 0.5, y: 0.5}
-  m_AnchoredPosition: {x: 0, y: -35}
-  m_SizeDelta: {x: 660, y: 127}
+  m_AnchoredPosition: {x: -420, y: -74}
+  m_SizeDelta: {x: 139, y: 49}
   m_Pivot: {x: 0.5, y: 0.5}
 --- !u!114 &1992214624
 MonoBehaviour:
@@ -1317,129 +1090,6 @@
   m_OnCullStateChanged:
     m_PersistentCalls:
       m_Calls: []
-  m_Sprite: {fileID: 10905, guid: 0000000000000000f000000000000000, type: 0}
-  m_Type: 1
-  m_PreserveAspect: 0
-  m_FillCenter: 1
-  m_FillMethod: 4
-  m_FillAmount: 1
-  m_FillClockwise: 1
-  m_FillOrigin: 0
-  m_UseSpriteMesh: 0
-  m_PixelsPerUnitMultiplier: 1
---- !u!222 &1992214626
-CanvasRenderer:
-  m_ObjectHideFlags: 0
-  m_CorrespondingSourceObject: {fileID: 0}
-  m_PrefabInstance: {fileID: 0}
-  m_PrefabAsset: {fileID: 0}
-  m_GameObject: {fileID: 1992214622}
-  m_CullTransparentMesh: 1
---- !u!1 &2087694463
-=======
---- !u!1 &1992214622
->>>>>>> 38f2927d
-GameObject:
-  m_ObjectHideFlags: 0
-  m_CorrespondingSourceObject: {fileID: 0}
-  m_PrefabInstance: {fileID: 0}
-  m_PrefabAsset: {fileID: 0}
-  serializedVersion: 6
-  m_Component:
-  - component: {fileID: 1992214623}
-  - component: {fileID: 1992214626}
-  - component: {fileID: 1992214625}
-  - component: {fileID: 1992214624}
-  m_Layer: 5
-  m_Name: Credit
-  m_TagString: Untagged
-  m_Icon: {fileID: 0}
-  m_NavMeshLayer: 0
-  m_StaticEditorFlags: 0
-  m_IsActive: 1
---- !u!224 &1992214623
-RectTransform:
-  m_ObjectHideFlags: 0
-  m_CorrespondingSourceObject: {fileID: 0}
-  m_PrefabInstance: {fileID: 0}
-  m_PrefabAsset: {fileID: 0}
-  m_GameObject: {fileID: 1992214622}
-  m_LocalRotation: {x: -0, y: -0, z: -0, w: 1}
-  m_LocalPosition: {x: 0, y: 0, z: 0}
-  m_LocalScale: {x: 1, y: 1, z: 1}
-  m_ConstrainProportionsScale: 0
-  m_Children: []
-  m_Father: {fileID: 479990282}
-  m_LocalEulerAnglesHint: {x: 0, y: 0, z: 0}
-  m_AnchorMin: {x: 0.5, y: 0.5}
-  m_AnchorMax: {x: 0.5, y: 0.5}
-  m_AnchoredPosition: {x: -420, y: -74}
-  m_SizeDelta: {x: 139, y: 49}
-  m_Pivot: {x: 0.5, y: 0.5}
---- !u!114 &1992214624
-MonoBehaviour:
-  m_ObjectHideFlags: 0
-  m_CorrespondingSourceObject: {fileID: 0}
-  m_PrefabInstance: {fileID: 0}
-  m_PrefabAsset: {fileID: 0}
-  m_GameObject: {fileID: 1992214622}
-  m_Enabled: 1
-  m_EditorHideFlags: 0
-  m_Script: {fileID: 11500000, guid: 4e29b1a8efbd4b44bb3f3716e73f07ff, type: 3}
-  m_Name: 
-  m_EditorClassIdentifier: 
-  m_Navigation:
-    m_Mode: 3
-    m_WrapAround: 0
-    m_SelectOnUp: {fileID: 0}
-    m_SelectOnDown: {fileID: 0}
-    m_SelectOnLeft: {fileID: 0}
-    m_SelectOnRight: {fileID: 0}
-  m_Transition: 1
-  m_Colors:
-    m_NormalColor: {r: 1, g: 1, b: 1, a: 1}
-    m_HighlightedColor: {r: 0.9607843, g: 0.9607843, b: 0.9607843, a: 1}
-    m_PressedColor: {r: 0.78431374, g: 0.78431374, b: 0.78431374, a: 1}
-    m_SelectedColor: {r: 0.9607843, g: 0.9607843, b: 0.9607843, a: 1}
-    m_DisabledColor: {r: 0.78431374, g: 0.78431374, b: 0.78431374, a: 0.5019608}
-    m_ColorMultiplier: 1
-    m_FadeDuration: 0.1
-  m_SpriteState:
-    m_HighlightedSprite: {fileID: 0}
-    m_PressedSprite: {fileID: 0}
-    m_SelectedSprite: {fileID: 0}
-    m_DisabledSprite: {fileID: 0}
-  m_AnimationTriggers:
-    m_NormalTrigger: Normal
-    m_HighlightedTrigger: Highlighted
-    m_PressedTrigger: Pressed
-    m_SelectedTrigger: Selected
-    m_DisabledTrigger: Disabled
-  m_Interactable: 1
-  m_TargetGraphic: {fileID: 1992214625}
-  m_OnClick:
-    m_PersistentCalls:
-      m_Calls: []
---- !u!114 &1992214625
-MonoBehaviour:
-  m_ObjectHideFlags: 0
-  m_CorrespondingSourceObject: {fileID: 0}
-  m_PrefabInstance: {fileID: 0}
-  m_PrefabAsset: {fileID: 0}
-  m_GameObject: {fileID: 1992214622}
-  m_Enabled: 1
-  m_EditorHideFlags: 0
-  m_Script: {fileID: 11500000, guid: fe87c0e1cc204ed48ad3b37840f39efc, type: 3}
-  m_Name: 
-  m_EditorClassIdentifier: 
-  m_Material: {fileID: 0}
-  m_Color: {r: 1, g: 1, b: 1, a: 1}
-  m_RaycastTarget: 1
-  m_RaycastPadding: {x: 0, y: 0, z: 0, w: 0}
-  m_Maskable: 1
-  m_OnCullStateChanged:
-    m_PersistentCalls:
-      m_Calls: []
   m_Sprite: {fileID: 21300000, guid: fc3a0a19d7c18c44695fc8389079cb2b, type: 3}
   m_Type: 0
   m_PreserveAspect: 1
