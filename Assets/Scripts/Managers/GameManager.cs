<<<<<<< HEAD
using System.Collections.Generic;
using DG.Tweening;
using Manager;
using MoreMountains.Feedbacks;
using Plugins.Singleton;
using Sirenix.OdinInspector;
using TMPro;
using UnityEngine;
using UnityEngine.SceneManagement;
using UnityEngine.UI;

namespace Managers
{
    public class GameManager : MonoSingleton<GameManager>
    {
        [SerializeField] private Stove stove;
        public float gamePlayTime;
        public int meatGoal;
        [HideInInspector] public int meatCooked;
        [HideInInspector]  public int meatBurned;
        public bool IsAllMeatBurned => meatBurned >= stove.slotCount;
        [SerializeField] private float _timeCount;
        public bool IsWin => meatCooked >= meatGoal;
        public bool IsLose;
        [SerializeField] private MMF_Player loseFeedback;
        [SerializeField] private Image timerImage;
        [SerializeField] private Button restartButton;
        [SerializeField] private Button mainMenuButton;
        [SerializeField] private TextMeshProUGUI timerText;
        [SerializeField] private TextMeshProUGUI meatGoalText;
        private BubbleManager BubbleManager => BubbleManager.Instance;
    
        
        void Start()
        {
            meatGoalText.text = $"{meatCooked} / {meatGoal}";
        }
        
        void Update()
        {
            if (IsLose) return;
            _timeCount += Time.deltaTime;
            _timeCount = Mathf.Clamp(_timeCount, 0, gamePlayTime);
            timerImage.fillAmount = 1 - (_timeCount / gamePlayTime);
            timerText.text = $"{Mathf.FloorToInt(gamePlayTime - _timeCount)}";
            if (_timeCount >= gamePlayTime || IsAllMeatBurned || IsAllMeatBurned)
            {
                IsLose = true;
                loseFeedback.PlayFeedbacks();
                DOVirtual.DelayedCall(1.5f, () =>
                {
                    restartButton.gameObject.SetActive(true);
                    mainMenuButton.gameObject.SetActive(true);
                    restartButton.transform.localScale = Vector3.zero;
                    mainMenuButton.transform.localScale = Vector3.zero;
                    restartButton.transform.DOScale(Vector3.one, 0.5f);
                    mainMenuButton.transform.DOScale(Vector3.one, 0.5f);
                });
            }
        }
        
        public void AddMeatCooked()
        {
            meatCooked++;
            meatGoalText.text = $"{meatCooked} / {meatGoal}";
            if (meatCooked < meatGoal) return;
            CheckEnding();
        }
        
        [Button("Check Ending")]
        private void CheckEnding()
        {
            if (!IsWin) return;
            List<ParameterArchetype> sortedParameters = BubbleManager.ParameterArchetypes;
            sortedParameters.Sort(new ParameterComparer());
            ParameterType endingType = ParameterType.Good;
            Debug.Log($"Sorted Parameters: {sortedParameters[0].ParameterType}");
            if (sortedParameters[0].ParameterType != ParameterType.Good)
            {
                if (BubbleManager.LastBubbleIgnored)
                {
                    endingType = ParameterType.Ignorant;
                }
                else
                {
                    switch (sortedParameters[0].ParameterType)
                    {
                        case ParameterType.FalseHope:
                            endingType = ParameterType.FalseHope;
                            break;
                        case ParameterType.Despair:
                            endingType = ParameterType.Despair;
                            break;
                        case ParameterType.Ignorant:
                            endingType = ParameterType.Ignorant;
                            break;
                    }
                }
            }
            else
            {
                endingType = ParameterType.Good;
            }
            BubbleManager.CurrentBubbleManagerSettings
                .Find(x => x.BubbleWave.IsEnding && x.BubbleWave.EndingType == endingType)
                .BubbleWave
                .PlayWave();
            BubbleManager.CurrentBubbleManagerSettings
                .FindAll(x => !x.BubbleWave.IsEnding).ForEach(x => x.BubbleWave.StopWave());
            EndingManager.endingType = endingType;
        }
    }
    public class ParameterComparer : IComparer<ParameterArchetype>
    {
        public int Compare(ParameterArchetype x, ParameterArchetype y)
        {
            // Compare scores in descending order
            int scoreComparison = y.ParameterScore.CompareTo(x.ParameterScore);

            // If scores are equal, use custom order for Ignorant, Despair, and FalseHope
            if (scoreComparison == 0)
            {
                return GetCustomOrder(x.ParameterType).CompareTo(GetCustomOrder(y.ParameterType));
            }

            return scoreComparison;
        }

        private int GetCustomOrder(ParameterType type)
        {
            switch (type)
            {
                case ParameterType.Good:
                    return 0;
                case ParameterType.FalseHope:
                    return 1;
                case ParameterType.Despair:
                    return 2;
                case ParameterType.Ignorant:
                    return 3;
                default:
                    return 4; // Handle other types (if any) with the same value
            }
        }
    }
}
=======
using System.Collections.Generic;
using Plugins.Singleton;
using Sirenix.OdinInspector;
using UnityEngine;

namespace Managers
{
    public class GameManager : MonoSingleton<GameManager>
    {
        private BubbleManager BubbleManager => BubbleManager.Instance;

        [Button("Check Ending")]
        private void CheckEnding()
        {
            List<ParameterArchetype> sortedParameters = BubbleManager.ParameterArchetypes;
            sortedParameters.Sort(new ParameterComparer());
            ParameterType endingType = ParameterType.Good;
            Debug.Log($"Sorted Parameters: {sortedParameters[0].ParameterType}");
            if (sortedParameters[0].ParameterType != ParameterType.Good)
            {
                if (BubbleManager.LastBubbleIgnored)
                {
                    endingType = ParameterType.Ignorant;
                }
                else
                {
                    switch (sortedParameters[0].ParameterType)
                    {
                        case ParameterType.FalseHope:
                            endingType = ParameterType.FalseHope;
                            break;
                        case ParameterType.Despair:
                            endingType = ParameterType.Despair;
                            break;
                        case ParameterType.Ignorant:
                            endingType = ParameterType.Ignorant;
                            break;
                    }
                }
            }
            else
            {
                endingType = ParameterType.Good;
            }

            BubbleManager.CurrentBubbleManagerSettings
                .Find(x => x.BubbleWave.IsEnding && x.BubbleWave.EndingType == endingType)
                .BubbleWave
                .PlayWave();
            BubbleManager.CurrentBubbleManagerSettings
                .FindAll(x => !x.BubbleWave.IsEnding).ForEach(x => x.BubbleWave.StopWave());
        }

        // Start is called before the first frame update
        void Start()
        {
        
        }

        // Update is called once per frame
        void Update()
        {
        
        }
    }
    public class ParameterComparer : IComparer<ParameterArchetype>
    {
        public int Compare(ParameterArchetype x, ParameterArchetype y)
        {
            // Compare scores in descending order
            int scoreComparison = y.ParameterScore.CompareTo(x.ParameterScore);

            // If scores are equal, use custom order for Ignorant, Despair, and FalseHope
            if (scoreComparison == 0)
            {
                return GetCustomOrder(x.ParameterType).CompareTo(GetCustomOrder(y.ParameterType));
            }

            return scoreComparison;
        }

        private int GetCustomOrder(ParameterType type)
        {
            switch (type)
            {
                case ParameterType.Good:
                    return 0;
                case ParameterType.FalseHope:
                    return 1;
                case ParameterType.Despair:
                    return 2;
                case ParameterType.Ignorant:
                    return 3;
                default:
                    return 4; // Handle other types (if any) with the same value
            }
        }
    }
}
>>>>>>> 4dd06e41
<|MERGE_RESOLUTION|>--- conflicted
+++ resolved
@@ -1,4 +1,3 @@
-<<<<<<< HEAD
 using System.Collections.Generic;
 using DG.Tweening;
 using Manager;
@@ -102,6 +101,7 @@
             {
                 endingType = ParameterType.Good;
             }
+
             BubbleManager.CurrentBubbleManagerSettings
                 .Find(x => x.BubbleWave.IsEnding && x.BubbleWave.EndingType == endingType)
                 .BubbleWave
@@ -144,105 +144,4 @@
             }
         }
     }
-}
-=======
-using System.Collections.Generic;
-using Plugins.Singleton;
-using Sirenix.OdinInspector;
-using UnityEngine;
-
-namespace Managers
-{
-    public class GameManager : MonoSingleton<GameManager>
-    {
-        private BubbleManager BubbleManager => BubbleManager.Instance;
-
-        [Button("Check Ending")]
-        private void CheckEnding()
-        {
-            List<ParameterArchetype> sortedParameters = BubbleManager.ParameterArchetypes;
-            sortedParameters.Sort(new ParameterComparer());
-            ParameterType endingType = ParameterType.Good;
-            Debug.Log($"Sorted Parameters: {sortedParameters[0].ParameterType}");
-            if (sortedParameters[0].ParameterType != ParameterType.Good)
-            {
-                if (BubbleManager.LastBubbleIgnored)
-                {
-                    endingType = ParameterType.Ignorant;
-                }
-                else
-                {
-                    switch (sortedParameters[0].ParameterType)
-                    {
-                        case ParameterType.FalseHope:
-                            endingType = ParameterType.FalseHope;
-                            break;
-                        case ParameterType.Despair:
-                            endingType = ParameterType.Despair;
-                            break;
-                        case ParameterType.Ignorant:
-                            endingType = ParameterType.Ignorant;
-                            break;
-                    }
-                }
-            }
-            else
-            {
-                endingType = ParameterType.Good;
-            }
-
-            BubbleManager.CurrentBubbleManagerSettings
-                .Find(x => x.BubbleWave.IsEnding && x.BubbleWave.EndingType == endingType)
-                .BubbleWave
-                .PlayWave();
-            BubbleManager.CurrentBubbleManagerSettings
-                .FindAll(x => !x.BubbleWave.IsEnding).ForEach(x => x.BubbleWave.StopWave());
-        }
-
-        // Start is called before the first frame update
-        void Start()
-        {
-        
-        }
-
-        // Update is called once per frame
-        void Update()
-        {
-        
-        }
-    }
-    public class ParameterComparer : IComparer<ParameterArchetype>
-    {
-        public int Compare(ParameterArchetype x, ParameterArchetype y)
-        {
-            // Compare scores in descending order
-            int scoreComparison = y.ParameterScore.CompareTo(x.ParameterScore);
-
-            // If scores are equal, use custom order for Ignorant, Despair, and FalseHope
-            if (scoreComparison == 0)
-            {
-                return GetCustomOrder(x.ParameterType).CompareTo(GetCustomOrder(y.ParameterType));
-            }
-
-            return scoreComparison;
-        }
-
-        private int GetCustomOrder(ParameterType type)
-        {
-            switch (type)
-            {
-                case ParameterType.Good:
-                    return 0;
-                case ParameterType.FalseHope:
-                    return 1;
-                case ParameterType.Despair:
-                    return 2;
-                case ParameterType.Ignorant:
-                    return 3;
-                default:
-                    return 4; // Handle other types (if any) with the same value
-            }
-        }
-    }
-}
->>>>>>> 4dd06e41
+}