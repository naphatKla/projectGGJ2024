%YAML 1.1
%TAG !u! tag:unity3d.com,2011:
--- !u!114 &1
MonoBehaviour:
  m_ObjectHideFlags: 52
  m_CorrespondingSourceObject: {fileID: 0}
  m_PrefabInstance: {fileID: 0}
  m_PrefabAsset: {fileID: 0}
  m_GameObject: {fileID: 0}
  m_Enabled: 1
  m_EditorHideFlags: 1
  m_Script: {fileID: 12010, guid: 0000000000000000e000000000000000, type: 0}
  m_Name: 
  m_EditorClassIdentifier: 
  m_Children:
  - {fileID: 3}
<<<<<<< HEAD
  - {fileID: 16}
=======
  - {fileID: 7}
  - {fileID: 13}
>>>>>>> 2d4d0eb2
  m_Position:
    serializedVersion: 2
    x: 0
    y: 30
    width: 1920
    height: 939
  m_MinSize: {x: 300, y: 100}
  m_MaxSize: {x: 24288, y: 16192}
  vertical: 0
<<<<<<< HEAD
  controlID: 155666
=======
  controlID: -1
>>>>>>> 2d4d0eb2
--- !u!114 &2
MonoBehaviour:
  m_ObjectHideFlags: 52
  m_CorrespondingSourceObject: {fileID: 0}
  m_PrefabInstance: {fileID: 0}
  m_PrefabAsset: {fileID: 0}
  m_GameObject: {fileID: 0}
  m_Enabled: 1
  m_EditorHideFlags: 1
  m_Script: {fileID: 12015, guid: 0000000000000000e000000000000000, type: 0}
  m_Name: 
  m_EditorClassIdentifier: 
  m_MinSize: {x: 200, y: 200}
  m_MaxSize: {x: 4000, y: 4000}
  m_TitleContent:
    m_Text: Game
    m_Image: {fileID: -6423792434712278376, guid: 0000000000000000d000000000000000, type: 0}
    m_Tooltip: 
  m_Pos:
    serializedVersion: 2
<<<<<<< HEAD
    x: 324
    y: 425
    width: 1152
    height: 566
=======
    x: 0
    y: 555
    width: 957
    height: 436
>>>>>>> 2d4d0eb2
  m_SerializedDataModeController:
    m_DataMode: 0
    m_PreferredDataMode: 0
    m_SupportedDataModes: 
    isAutomatic: 1
  m_ViewDataDictionary: {fileID: 0}
  m_OverlayCanvas:
    m_LastAppliedPresetName: Default
    m_SaveData: []
    m_OverlaysVisible: 1
  m_SerializedViewNames: []
  m_SerializedViewValues: []
  m_PlayModeViewName: GameView
  m_ShowGizmos: 0
  m_TargetDisplay: 0
  m_ClearColor: {r: 0, g: 0, b: 0, a: 0}
  m_TargetSize: {x: 1920, y: 1080}
  m_TextureFilterMode: 0
  m_TextureHideFlags: 61
  m_RenderIMGUI: 1
<<<<<<< HEAD
  m_EnterPlayModeBehavior: 1
=======
  m_EnterPlayModeBehavior: 0
>>>>>>> 2d4d0eb2
  m_UseMipMap: 0
  m_VSyncEnabled: 0
  m_Gizmos: 0
  m_Stats: 0
  m_SelectedSizes: 03000000000000000000000000000000000000000000000000000000000000000000000000000000
  m_ZoomArea:
    m_HRangeLocked: 0
    m_VRangeLocked: 0
    hZoomLockedByDefault: 0
    vZoomLockedByDefault: 0
    m_HBaseRangeMin: -960
    m_HBaseRangeMax: 960
    m_VBaseRangeMin: -540
    m_VBaseRangeMax: 540
    m_HAllowExceedBaseRangeMin: 1
    m_HAllowExceedBaseRangeMax: 1
    m_VAllowExceedBaseRangeMin: 1
    m_VAllowExceedBaseRangeMax: 1
    m_ScaleWithWindow: 0
    m_HSlider: 0
    m_VSlider: 0
    m_IgnoreScrollWheelUntilClicked: 0
<<<<<<< HEAD
    m_EnableMouseInput: 1
=======
    m_EnableMouseInput: 0
>>>>>>> 2d4d0eb2
    m_EnableSliderZoomHorizontal: 0
    m_EnableSliderZoomVertical: 0
    m_UniformScale: 1
    m_UpDirection: 1
    m_DrawArea:
      serializedVersion: 2
      x: 0
      y: 21
<<<<<<< HEAD
      width: 1152
      height: 545
    m_Scale: {x: 0.5046296, y: 0.5046296}
    m_Translation: {x: 576, y: 272.5}
=======
      width: 957
      height: 415
    m_Scale: {x: 0.38425925, y: 0.38425925}
    m_Translation: {x: 478.5, y: 207.5}
>>>>>>> 2d4d0eb2
    m_MarginLeft: 0
    m_MarginRight: 0
    m_MarginTop: 0
    m_MarginBottom: 0
    m_LastShownAreaInsideMargins:
      serializedVersion: 2
<<<<<<< HEAD
      x: -1141.4313
      y: -540
      width: 2282.8625
      height: 1080
    m_MinimalGUI: 1
  m_defaultScale: 0.5046296
  m_LastWindowPixelSize: {x: 1152, y: 566}
=======
      x: -1245.253
      y: -540
      width: 2490.506
      height: 1080
    m_MinimalGUI: 1
  m_defaultScale: 0.38425925
  m_LastWindowPixelSize: {x: 957, y: 436}
>>>>>>> 2d4d0eb2
  m_ClearInEditMode: 1
  m_NoCameraWarning: 1
  m_LowResolutionForAspectRatios: 01000000000000000000
  m_XRRenderMode: 0
  m_RenderTexture: {fileID: 0}
--- !u!114 &3
MonoBehaviour:
  m_ObjectHideFlags: 52
  m_CorrespondingSourceObject: {fileID: 0}
  m_PrefabInstance: {fileID: 0}
  m_PrefabAsset: {fileID: 0}
  m_GameObject: {fileID: 0}
  m_Enabled: 1
  m_EditorHideFlags: 1
  m_Script: {fileID: 12010, guid: 0000000000000000e000000000000000, type: 0}
  m_Name: 
  m_EditorClassIdentifier: 
  m_Children:
  - {fileID: 4}
<<<<<<< HEAD
  - {fileID: 11}
=======
  - {fileID: 6}
>>>>>>> 2d4d0eb2
  m_Position:
    serializedVersion: 2
    x: 0
    y: 0
<<<<<<< HEAD
    width: 1478
    height: 939
  m_MinSize: {x: 200, y: 100}
  m_MaxSize: {x: 16192, y: 16192}
  vertical: 1
  controlID: 155641
=======
    width: 958
    height: 939
  m_MinSize: {x: 100, y: 100}
  m_MaxSize: {x: 8096, y: 16192}
  vertical: 1
  controlID: -1
>>>>>>> 2d4d0eb2
--- !u!114 &4
MonoBehaviour:
  m_ObjectHideFlags: 52
  m_CorrespondingSourceObject: {fileID: 0}
  m_PrefabInstance: {fileID: 0}
  m_PrefabAsset: {fileID: 0}
  m_GameObject: {fileID: 0}
  m_Enabled: 1
  m_EditorHideFlags: 1
<<<<<<< HEAD
  m_Script: {fileID: 12010, guid: 0000000000000000e000000000000000, type: 0}
  m_Name: 
  m_EditorClassIdentifier: 
  m_Children:
  - {fileID: 5}
  - {fileID: 7}
  m_Position:
    serializedVersion: 2
    x: 0
    y: 0
    width: 1478
    height: 352
  m_MinSize: {x: 200, y: 50}
  m_MaxSize: {x: 16192, y: 8096}
  vertical: 0
  controlID: 155600
--- !u!114 &5
MonoBehaviour:
  m_ObjectHideFlags: 52
  m_CorrespondingSourceObject: {fileID: 0}
  m_PrefabInstance: {fileID: 0}
  m_PrefabAsset: {fileID: 0}
  m_GameObject: {fileID: 0}
  m_Enabled: 1
  m_EditorHideFlags: 1
=======
>>>>>>> 2d4d0eb2
  m_Script: {fileID: 12006, guid: 0000000000000000e000000000000000, type: 0}
  m_Name: 
  m_EditorClassIdentifier: 
  m_Children: []
  m_Position:
    serializedVersion: 2
    x: 0
    y: 0
<<<<<<< HEAD
    width: 343
    height: 352
  m_MinSize: {x: 201, y: 221}
  m_MaxSize: {x: 4001, y: 4021}
  m_ActualView: {fileID: 6}
  m_Panes:
  - {fileID: 6}
  m_Selected: 0
  m_LastSelected: 0
--- !u!114 &6
MonoBehaviour:
  m_ObjectHideFlags: 52
  m_CorrespondingSourceObject: {fileID: 0}
  m_PrefabInstance: {fileID: 0}
  m_PrefabAsset: {fileID: 0}
  m_GameObject: {fileID: 0}
  m_Enabled: 1
  m_EditorHideFlags: 1
  m_Script: {fileID: 12061, guid: 0000000000000000e000000000000000, type: 0}
  m_Name: 
  m_EditorClassIdentifier: 
  m_MinSize: {x: 200, y: 200}
  m_MaxSize: {x: 4000, y: 4000}
  m_TitleContent:
    m_Text: Hierarchy
    m_Image: {fileID: 7966133145522015247, guid: 0000000000000000d000000000000000, type: 0}
    m_Tooltip: 
  m_Pos:
    serializedVersion: 2
    x: 0
    y: 73
    width: 342
    height: 331
  m_SerializedDataModeController:
    m_DataMode: 0
    m_PreferredDataMode: 0
    m_SupportedDataModes: 
    isAutomatic: 1
  m_ViewDataDictionary: {fileID: 0}
  m_OverlayCanvas:
    m_LastAppliedPresetName: Default
    m_SaveData: []
    m_OverlaysVisible: 1
  m_SceneHierarchy:
    m_TreeViewState:
      scrollPos: {x: 0, y: 106}
      m_SelectedIDs: 
      m_LastClickedID: 0
      m_ExpandedIDs: 06dffaff1edffaffe8dffaffe6e0faff4022fbff5622fbff6e22fbfff624fbff1826fbff102bfbff6c2ffbff523cfbfff43efbffb856fbff0a57fbff0077fbff589afbffa804fcff2082fcff1485fcffecb8fcffaab9fcff88bcfcffd619fdff16c4fffffafafffff4ffffffba800000ec8000009ae90000bae900001cf1000042f100004cf10000fcfa0000f2fb000000fc000054fc000092450100d84501004a5601009e560100165e0100827a01009c7a0100ce7a0100d87a0100207b0100
      m_RenameOverlay:
        m_UserAcceptedRename: 0
        m_Name: 
        m_OriginalName: 
        m_EditFieldRect:
          serializedVersion: 2
          x: 0
          y: 0
          width: 0
          height: 0
        m_UserData: 0
        m_IsWaitingForDelay: 0
        m_IsRenaming: 0
        m_OriginalEventType: 11
        m_IsRenamingFilename: 0
        m_ClientGUIView: {fileID: 5}
      m_SearchString: 
    m_ExpandedScenes: []
    m_CurrenRootInstanceID: 0
    m_LockTracker:
      m_IsLocked: 0
    m_CurrentSortingName: TransformSorting
  m_WindowGUID: 4c969a2b90040154d917609493e03593
--- !u!114 &7
MonoBehaviour:
  m_ObjectHideFlags: 52
  m_CorrespondingSourceObject: {fileID: 0}
  m_PrefabInstance: {fileID: 0}
  m_PrefabAsset: {fileID: 0}
  m_GameObject: {fileID: 0}
  m_Enabled: 1
  m_EditorHideFlags: 1
  m_Script: {fileID: 12006, guid: 0000000000000000e000000000000000, type: 0}
  m_Name: SceneView
  m_EditorClassIdentifier: 
  m_Children: []
  m_Position:
    serializedVersion: 2
    x: 343
    y: 0
    width: 1135
    height: 352
  m_MinSize: {x: 200, y: 200}
  m_MaxSize: {x: 4000, y: 4000}
  m_ActualView: {fileID: 8}
  m_Panes:
  - {fileID: 8}
  - {fileID: 9}
  - {fileID: 10}
  m_Selected: 0
  m_LastSelected: 1
--- !u!114 &8
=======
    width: 958
    height: 482
  m_MinSize: {x: 201, y: 221}
  m_MaxSize: {x: 4001, y: 4021}
  m_ActualView: {fileID: 5}
  m_Panes:
  - {fileID: 5}
  m_Selected: 0
  m_LastSelected: 0
--- !u!114 &5
>>>>>>> 2d4d0eb2
MonoBehaviour:
  m_ObjectHideFlags: 52
  m_CorrespondingSourceObject: {fileID: 0}
  m_PrefabInstance: {fileID: 0}
  m_PrefabAsset: {fileID: 0}
  m_GameObject: {fileID: 0}
  m_Enabled: 1
  m_EditorHideFlags: 1
  m_Script: {fileID: 12013, guid: 0000000000000000e000000000000000, type: 0}
  m_Name: 
  m_EditorClassIdentifier: 
  m_MinSize: {x: 200, y: 200}
  m_MaxSize: {x: 4000, y: 4000}
  m_TitleContent:
    m_Text: Scene
    m_Image: {fileID: 2593428753322112591, guid: 0000000000000000d000000000000000, type: 0}
    m_Tooltip: 
  m_Pos:
    serializedVersion: 2
<<<<<<< HEAD
    x: 343
    y: 73
    width: 1133
    height: 331
=======
    x: 0
    y: 73
    width: 957
    height: 461
>>>>>>> 2d4d0eb2
  m_SerializedDataModeController:
    m_DataMode: 0
    m_PreferredDataMode: 0
    m_SupportedDataModes: 
    isAutomatic: 1
  m_ViewDataDictionary: {fileID: 0}
  m_OverlayCanvas:
    m_LastAppliedPresetName: Default
    m_SaveData:
    - dockPosition: 0
      containerId: overlay-toolbar__top
      floating: 0
      collapsed: 0
      displayed: 1
<<<<<<< HEAD
      snapOffset: {x: -171, y: -26.399994}
=======
      snapOffset: {x: -171, y: -26}
>>>>>>> 2d4d0eb2
      snapOffsetDelta: {x: 0, y: 0}
      snapCorner: 3
      id: Tool Settings
      index: 0
      layout: 1
      size: {x: 0, y: 0}
      sizeOverriden: 0
    - dockPosition: 0
      containerId: overlay-toolbar__top
      floating: 0
      collapsed: 0
      displayed: 1
<<<<<<< HEAD
      snapOffset: {x: -141, y: -231}
      snapOffsetDelta: {x: 0, y: 0}
      snapCorner: 3
=======
      snapOffset: {x: -141, y: 149}
      snapOffsetDelta: {x: 0, y: 0}
      snapCorner: 1
>>>>>>> 2d4d0eb2
      id: unity-grid-and-snap-toolbar
      index: 1
      layout: 1
      size: {x: 0, y: 0}
      sizeOverriden: 0
    - dockPosition: 1
      containerId: overlay-toolbar__top
      floating: 0
      collapsed: 0
      displayed: 1
      snapOffset: {x: 0, y: 25}
      snapOffsetDelta: {x: 0, y: 0}
      snapCorner: 0
      id: unity-scene-view-toolbar
      index: 0
      layout: 1
      size: {x: 0, y: 0}
      sizeOverriden: 0
    - dockPosition: 1
      containerId: overlay-toolbar__top
      floating: 0
      collapsed: 0
      displayed: 0
      snapOffset: {x: 0, y: 0}
      snapOffsetDelta: {x: 0, y: 0}
      snapCorner: 1
      id: unity-search-toolbar
      index: 1
      layout: 1
      size: {x: 0, y: 0}
      sizeOverriden: 0
    - dockPosition: 0
      containerId: overlay-container--left
      floating: 0
      collapsed: 0
      displayed: 1
<<<<<<< HEAD
      snapOffset: {x: 0, y: 0}
=======
      snapOffset: {x: 0, y: 25}
>>>>>>> 2d4d0eb2
      snapOffsetDelta: {x: 0, y: 0}
      snapCorner: 0
      id: unity-transform-toolbar
      index: 0
      layout: 2
      size: {x: 0, y: 0}
      sizeOverriden: 0
    - dockPosition: 0
      containerId: overlay-container--left
      floating: 0
      collapsed: 0
      displayed: 1
      snapOffset: {x: 0, y: 197}
      snapOffsetDelta: {x: 0, y: 0}
      snapCorner: 0
      id: unity-component-tools
      index: 1
      layout: 2
      size: {x: 0, y: 0}
      sizeOverriden: 0
    - dockPosition: 0
      containerId: overlay-container--right
      floating: 0
      collapsed: 0
      displayed: 1
      snapOffset: {x: 67.5, y: 86}
      snapOffsetDelta: {x: 0, y: 0}
      snapCorner: 0
      id: Orientation
      index: 0
      layout: 4
      size: {x: 0, y: 0}
      sizeOverriden: 0
    - dockPosition: 1
      containerId: overlay-container--right
      floating: 0
      collapsed: 0
      displayed: 0
      snapOffset: {x: 0, y: 0}
      snapOffsetDelta: {x: 0, y: 0}
      snapCorner: 0
      id: Scene View/Light Settings
<<<<<<< HEAD
      index: 1
=======
      index: 2
>>>>>>> 2d4d0eb2
      layout: 4
      size: {x: 0, y: 0}
      sizeOverriden: 0
    - dockPosition: 1
      containerId: overlay-container--right
      floating: 0
      collapsed: 0
      displayed: 0
      snapOffset: {x: 0, y: 0}
      snapOffsetDelta: {x: 0, y: 0}
      snapCorner: 0
      id: Scene View/Camera
      index: 1
      layout: 4
      size: {x: 0, y: 0}
      sizeOverriden: 0
    - dockPosition: 1
      containerId: overlay-container--right
      floating: 0
      collapsed: 0
      displayed: 0
      snapOffset: {x: 0, y: 0}
      snapOffsetDelta: {x: 0, y: 0}
      snapCorner: 0
      id: Scene View/Cloth Constraints
      index: 3
      layout: 4
      size: {x: 0, y: 0}
      sizeOverriden: 0
    - dockPosition: 1
      containerId: overlay-container--right
      floating: 0
      collapsed: 0
      displayed: 0
      snapOffset: {x: 0, y: 0}
      snapOffsetDelta: {x: 0, y: 0}
      snapCorner: 0
      id: Scene View/Cloth Collisions
      index: 4
      layout: 4
      size: {x: 0, y: 0}
      sizeOverriden: 0
    - dockPosition: 1
      containerId: overlay-container--right
      floating: 0
      collapsed: 0
      displayed: 0
      snapOffset: {x: 0, y: 0}
      snapOffsetDelta: {x: 0, y: 0}
      snapCorner: 0
      id: Scene View/Navmesh Display
      index: 4
      layout: 4
      size: {x: 0, y: 0}
      sizeOverriden: 0
    - dockPosition: 1
      containerId: overlay-container--right
      floating: 0
      collapsed: 0
      displayed: 0
      snapOffset: {x: 0, y: 0}
      snapOffsetDelta: {x: 0, y: 0}
      snapCorner: 0
      id: Scene View/Agent Display
      index: 5
      layout: 4
      size: {x: 0, y: 0}
      sizeOverriden: 0
    - dockPosition: 1
      containerId: overlay-container--right
      floating: 0
      collapsed: 0
      displayed: 0
      snapOffset: {x: 0, y: 0}
      snapOffsetDelta: {x: 0, y: 0}
      snapCorner: 0
      id: Scene View/Obstacle Display
      index: 6
      layout: 4
      size: {x: 0, y: 0}
      sizeOverriden: 0
    - dockPosition: 1
      containerId: overlay-container--right
      floating: 0
      collapsed: 0
      displayed: 0
      snapOffset: {x: 0, y: 0}
      snapOffsetDelta: {x: 0, y: 0}
      snapCorner: 0
      id: Scene View/Occlusion Culling
      index: 5
      layout: 4
      size: {x: 0, y: 0}
      sizeOverriden: 0
    - dockPosition: 1
      containerId: overlay-container--right
      floating: 0
      collapsed: 0
      displayed: 0
      snapOffset: {x: 0, y: 0}
      snapOffsetDelta: {x: 0, y: 0}
      snapCorner: 0
      id: Scene View/Physics Debugger
      index: 6
      layout: 4
      size: {x: 0, y: 0}
      sizeOverriden: 0
    - dockPosition: 1
      containerId: overlay-container--right
      floating: 0
      collapsed: 0
      displayed: 0
      snapOffset: {x: 0, y: 0}
      snapOffsetDelta: {x: 0, y: 0}
      snapCorner: 0
      id: Scene View/Scene Visibility
      index: 7
      layout: 4
      size: {x: 0, y: 0}
      sizeOverriden: 0
    - dockPosition: 1
      containerId: overlay-container--right
      floating: 0
      collapsed: 0
      displayed: 0
      snapOffset: {x: 0, y: 0}
      snapOffsetDelta: {x: 0, y: 0}
      snapCorner: 0
      id: Scene View/Particles
      index: 8
      layout: 4
      size: {x: 0, y: 0}
      sizeOverriden: 0
    - dockPosition: 1
      containerId: overlay-container--right
      floating: 0
      collapsed: 0
      displayed: 0
      snapOffset: {x: 0, y: 0}
      snapOffsetDelta: {x: 0, y: 0}
      snapCorner: 0
      id: Scene View/Tilemap
      index: 11
      layout: 4
      size: {x: 0, y: 0}
      sizeOverriden: 0
    - dockPosition: 1
      containerId: overlay-container--right
      floating: 0
      collapsed: 0
      displayed: 0
      snapOffset: {x: 0, y: 0}
      snapOffsetDelta: {x: 0, y: 0}
      snapCorner: 0
      id: Scene View/Tilemap Palette Helper
      index: 12
      layout: 4
      size: {x: 0, y: 0}
      sizeOverriden: 0
    - dockPosition: 1
      containerId: overlay-container--right
      floating: 0
      collapsed: 0
      displayed: 0
      snapOffset: {x: 48, y: 48}
      snapOffsetDelta: {x: 0, y: 0}
      snapCorner: 0
<<<<<<< HEAD
      id: Scene View/TrailRenderer
      index: 9
=======
      id: Scene View/Open Tile Palette
      index: 0
>>>>>>> 2d4d0eb2
      layout: 4
      size: {x: 0, y: 0}
      sizeOverriden: 0
    - dockPosition: 1
      containerId: overlay-container--right
      floating: 0
      collapsed: 0
      displayed: 0
<<<<<<< HEAD
      snapOffset: {x: -244.79999, y: -139.99998}
      snapOffsetDelta: {x: 0, y: 0}
      snapCorner: 3
      id: UnityEditor.SceneViewCameraOverlay
      index: 14
=======
      snapOffset: {x: 48, y: 48}
      snapOffsetDelta: {x: 0, y: 0}
      snapCorner: 0
      id: Scene View/Tilemap Focus
      index: 1
>>>>>>> 2d4d0eb2
      layout: 4
      size: {x: 0, y: 0}
      sizeOverriden: 0
    - dockPosition: 1
      containerId: overlay-container--right
      floating: 0
      collapsed: 0
      displayed: 0
      snapOffset: {x: 48, y: 48}
      snapOffsetDelta: {x: 0, y: 0}
      snapCorner: 0
<<<<<<< HEAD
      id: Scene View/Open Tile Palette
      index: 0
=======
      id: Scene View/Path
      index: 9
>>>>>>> 2d4d0eb2
      layout: 4
      size: {x: 0, y: 0}
      sizeOverriden: 0
    - dockPosition: 1
      containerId: overlay-container--right
      floating: 0
      collapsed: 0
      displayed: 0
      snapOffset: {x: 48, y: 48}
      snapOffsetDelta: {x: 0, y: 0}
      snapCorner: 0
<<<<<<< HEAD
      id: Scene View/Tilemap Focus
      index: 2
=======
      id: APV Overlay
      index: 10
>>>>>>> 2d4d0eb2
      layout: 4
      size: {x: 0, y: 0}
      sizeOverriden: 0
    - dockPosition: 1
      containerId: overlay-container--right
      floating: 0
      collapsed: 0
      displayed: 0
      snapOffset: {x: 48, y: 48}
      snapOffsetDelta: {x: 0, y: 0}
      snapCorner: 0
<<<<<<< HEAD
      id: Scene View/Path
      index: 10
=======
      id: Cinemachine Tool Settings
      index: 11
>>>>>>> 2d4d0eb2
      layout: 4
      size: {x: 0, y: 0}
      sizeOverriden: 0
    - dockPosition: 1
      containerId: overlay-container--right
      floating: 0
      collapsed: 0
<<<<<<< HEAD
      displayed: 0
      snapOffset: {x: 48, y: 48}
      snapOffsetDelta: {x: 0, y: 0}
      snapCorner: 0
      id: APV Overlay
      index: 11
      layout: 4
      size: {x: 0, y: 0}
      sizeOverriden: 0
    - dockPosition: 0
      containerId: Floating
      floating: 1
      collapsed: 0
      displayed: 0
      snapOffset: {x: -111.20001, y: 35.99997}
      snapOffsetDelta: {x: 0, y: 0}
      snapCorner: 1
      id: AINavigationOverlay
      index: 0
=======
      displayed: 1
      snapOffset: {x: 48, y: 48}
      snapOffsetDelta: {x: 0, y: 0}
      snapCorner: 0
      id: Hot Reload
      index: 12
>>>>>>> 2d4d0eb2
      layout: 4
      size: {x: 0, y: 0}
      sizeOverriden: 0
    - dockPosition: 1
      containerId: overlay-container--right
      floating: 0
      collapsed: 0
      displayed: 0
      snapOffset: {x: 48, y: 48}
      snapOffsetDelta: {x: 0, y: 0}
      snapCorner: 0
<<<<<<< HEAD
      id: Cinemachine Tool Settings
      index: 12
=======
      id: Scene View/TrailRenderer
      index: 13
>>>>>>> 2d4d0eb2
      layout: 4
      size: {x: 0, y: 0}
      sizeOverriden: 0
    - dockPosition: 1
      containerId: overlay-container--right
      floating: 0
      collapsed: 0
      displayed: 1
      snapOffset: {x: 48, y: 48}
      snapOffsetDelta: {x: 0, y: 0}
      snapCorner: 0
<<<<<<< HEAD
      id: Hot Reload
      index: 13
=======
      id: UnityEditor.SceneViewCameraOverlay
      index: 14
>>>>>>> 2d4d0eb2
      layout: 4
      size: {x: 0, y: 0}
      sizeOverriden: 0
    m_OverlaysVisible: 1
<<<<<<< HEAD
  m_WindowGUID: cc27987af1a868c49b0894db9c0f5429
=======
  m_WindowGUID: 32dee02e3da39d842a11221aec82c94b
>>>>>>> 2d4d0eb2
  m_Gizmos: 1
  m_OverrideSceneCullingMask: 6917529027641081856
  m_SceneIsLit: 1
  m_SceneLighting: 1
  m_2DMode: 1
  m_isRotationLocked: 0
  m_PlayAudio: 0
  m_AudioPlay: 0
  m_Position:
<<<<<<< HEAD
    m_Target: {x: 45.819805, y: 68.14705, z: 4.9495263}
    speed: 2
    m_Value: {x: 45.819805, y: 68.14705, z: 4.9495263}
=======
    m_Target: {x: 834.8972, y: 2701.1987, z: -20.309092}
    speed: 2
    m_Value: {x: 834.8972, y: 2701.1987, z: -20.309092}
>>>>>>> 2d4d0eb2
  m_RenderMode: 0
  m_CameraMode:
    drawMode: 0
    name: Shaded
    section: Shading Mode
  m_ValidateTrueMetals: 0
  m_DoValidateTrueMetals: 0
  m_SceneViewState:
    m_AlwaysRefresh: 0
    showFog: 1
    showSkybox: 1
    showFlares: 1
    showImageEffects: 1
    showParticleSystems: 1
    showVisualEffectGraphs: 1
    m_FxEnabled: 1
  m_Grid:
    xGrid:
      m_Fade:
        m_Target: 0
        speed: 2
        m_Value: 0
      m_Color: {r: 0.5, g: 0.5, b: 0.5, a: 0.4}
      m_Pivot: {x: 0, y: 0, z: 0}
      m_Size: {x: 0, y: 0}
    yGrid:
      m_Fade:
        m_Target: 0
        speed: 2
        m_Value: 0
      m_Color: {r: 0.5, g: 0.5, b: 0.5, a: 0.4}
      m_Pivot: {x: 0, y: 0, z: 0}
<<<<<<< HEAD
      m_Size: {x: 1, y: 1}
=======
      m_Size: {x: 0, y: 0}
>>>>>>> 2d4d0eb2
    zGrid:
      m_Fade:
        m_Target: 1
        speed: 2
        m_Value: 1
      m_Color: {r: 0.5, g: 0.5, b: 0.5, a: 0.4}
      m_Pivot: {x: 0, y: 0, z: 0}
      m_Size: {x: 1, y: 1}
    m_ShowGrid: 1
    m_GridAxis: 1
    m_gridOpacity: 0.5
  m_Rotation:
    m_Target: {x: 0, y: 0, z: 0, w: 1}
    speed: 2
    m_Value: {x: 0, y: 0, z: 0, w: 1}
  m_Size:
<<<<<<< HEAD
    m_Target: 124.276634
    speed: 2
    m_Value: 124.276634
=======
    m_Target: 462.69302
    speed: 2
    m_Value: 462.69302
>>>>>>> 2d4d0eb2
  m_Ortho:
    m_Target: 1
    speed: 2
    m_Value: 1
  m_CameraSettings:
    m_Speed: 1
    m_SpeedNormalized: 0.5
<<<<<<< HEAD
    m_SpeedMin: 0.001
=======
    m_SpeedMin: 0.01
>>>>>>> 2d4d0eb2
    m_SpeedMax: 2
    m_EasingEnabled: 1
    m_EasingDuration: 0.4
    m_AccelerationEnabled: 1
    m_FieldOfViewHorizontalOrVertical: 60
    m_NearClip: 0.03
    m_FarClip: 10000
    m_DynamicClip: 1
    m_OcclusionCulling: 0
  m_LastSceneViewRotation: {x: -0.08717229, y: 0.89959055, z: -0.21045254, w: -0.3726226}
  m_LastSceneViewOrtho: 0
  m_ReplacementShader: {fileID: 0}
  m_ReplacementString: 
  m_SceneVisActive: 1
  m_LastLockedObject: {fileID: 0}
  m_ViewIsLockedToObject: 0
<<<<<<< HEAD
--- !u!114 &9
=======
--- !u!114 &6
MonoBehaviour:
  m_ObjectHideFlags: 52
  m_CorrespondingSourceObject: {fileID: 0}
  m_PrefabInstance: {fileID: 0}
  m_PrefabAsset: {fileID: 0}
  m_GameObject: {fileID: 0}
  m_Enabled: 1
  m_EditorHideFlags: 1
  m_Script: {fileID: 12006, guid: 0000000000000000e000000000000000, type: 0}
  m_Name: GameView
  m_EditorClassIdentifier: 
  m_Children: []
  m_Position:
    serializedVersion: 2
    x: 0
    y: 482
    width: 958
    height: 457
  m_MinSize: {x: 201, y: 221}
  m_MaxSize: {x: 4001, y: 4021}
  m_ActualView: {fileID: 2}
  m_Panes:
  - {fileID: 2}
  m_Selected: 0
  m_LastSelected: 0
--- !u!114 &7
>>>>>>> 2d4d0eb2
MonoBehaviour:
  m_ObjectHideFlags: 52
  m_CorrespondingSourceObject: {fileID: 0}
  m_PrefabInstance: {fileID: 0}
  m_PrefabAsset: {fileID: 0}
  m_GameObject: {fileID: 0}
  m_Enabled: 1
  m_EditorHideFlags: 0
<<<<<<< HEAD
  m_Script: {fileID: 12914, guid: 0000000000000000e000000000000000, type: 0}
  m_Name: 
  m_EditorClassIdentifier: 
  m_MinSize: {x: 100, y: 100}
  m_MaxSize: {x: 4000, y: 4000}
  m_TitleContent:
    m_Text: Animator
    m_Image: {fileID: -1673928668082335149, guid: 0000000000000000d000000000000000, type: 0}
    m_Tooltip: 
  m_Pos:
    serializedVersion: 2
    x: 343
    y: 73
    width: 1134
    height: 331
=======
  m_Script: {fileID: 12010, guid: 0000000000000000e000000000000000, type: 0}
  m_Name: 
  m_EditorClassIdentifier: 
  m_Children:
  - {fileID: 8}
  - {fileID: 11}
  m_Position:
    serializedVersion: 2
    x: 958
    y: 0
    width: 393
    height: 939
  m_MinSize: {x: 100, y: 100}
  m_MaxSize: {x: 8096, y: 16192}
  vertical: 1
  controlID: 48026
--- !u!114 &8
MonoBehaviour:
  m_ObjectHideFlags: 52
  m_CorrespondingSourceObject: {fileID: 0}
  m_PrefabInstance: {fileID: 0}
  m_PrefabAsset: {fileID: 0}
  m_GameObject: {fileID: 0}
  m_Enabled: 1
  m_EditorHideFlags: 1
  m_Script: {fileID: 12006, guid: 0000000000000000e000000000000000, type: 0}
  m_Name: SceneHierarchyWindow
  m_EditorClassIdentifier: 
  m_Children: []
  m_Position:
    serializedVersion: 2
    x: 0
    y: 0
    width: 393
    height: 480
  m_MinSize: {x: 202, y: 221}
  m_MaxSize: {x: 4002, y: 4021}
  m_ActualView: {fileID: 9}
  m_Panes:
  - {fileID: 9}
  - {fileID: 10}
  m_Selected: 0
  m_LastSelected: 0
--- !u!114 &9
MonoBehaviour:
  m_ObjectHideFlags: 52
  m_CorrespondingSourceObject: {fileID: 0}
  m_PrefabInstance: {fileID: 0}
  m_PrefabAsset: {fileID: 0}
  m_GameObject: {fileID: 0}
  m_Enabled: 1
  m_EditorHideFlags: 1
  m_Script: {fileID: 12061, guid: 0000000000000000e000000000000000, type: 0}
  m_Name: 
  m_EditorClassIdentifier: 
  m_MinSize: {x: 200, y: 200}
  m_MaxSize: {x: 4000, y: 4000}
  m_TitleContent:
    m_Text: Hierarchy
    m_Image: {fileID: 7966133145522015247, guid: 0000000000000000d000000000000000, type: 0}
    m_Tooltip: 
  m_Pos:
    serializedVersion: 2
    x: 958
    y: 73
    width: 391
    height: 459
>>>>>>> 2d4d0eb2
  m_SerializedDataModeController:
    m_DataMode: 0
    m_PreferredDataMode: 0
    m_SupportedDataModes: 
    isAutomatic: 1
  m_ViewDataDictionary: {fileID: 0}
  m_OverlayCanvas:
    m_LastAppliedPresetName: Default
    m_SaveData: []
    m_OverlaysVisible: 1
<<<<<<< HEAD
  m_ViewTransforms:
    m_KeySerializationHelper:
    - {fileID: -738659210607438721, guid: a39eb8fd20d653540bb1ee32cac557fe, type: 2}
    m_ValueSerializationHelper:
    - e00: 0.95365137
      e01: 0
      e02: 0
      e03: -202.96356
      e10: 0
      e11: 0.95365137
      e12: 0
      e13: 8.232578
      e20: 0
      e21: 0
      e22: 1
      e23: 0
      e30: 0
      e31: 0
      e32: 0
      e33: 1
  m_PreviewAnimator: {fileID: 0}
  m_AnimatorController: {fileID: 9100000, guid: a39eb8fd20d653540bb1ee32cac557fe, type: 2}
  m_BreadCrumbs:
  - m_Target: {fileID: -738659210607438721, guid: a39eb8fd20d653540bb1ee32cac557fe, type: 2}
    m_ScrollPosition: {x: 0, y: 0}
  stateMachineGraph: {fileID: 0}
  stateMachineGraphGUI: {fileID: 0}
  blendTreeGraph: {fileID: 0}
  blendTreeGraphGUI: {fileID: 0}
  m_AutoLiveLink: 1
  m_MiniTool: 0
  m_LockTracker:
    m_IsLocked: 0
  m_CurrentEditor: 1
  m_LayerEditor:
    m_SelectedLayerIndex: 0
=======
  m_SceneHierarchy:
    m_TreeViewState:
      scrollPos: {x: 0, y: 0}
      m_SelectedIDs: f0be0000
      m_LastClickedID: 48880
      m_ExpandedIDs: 5ccafeff52defeffae11ffffc028ffff8241ffff2c42ffff5c49ffff0e4afffff04effffc84fffffa450ffff7251ffff0256ffff4a97ffff70f3ffff96f4ffffcaf5ffff88fafffff4ffffff228700004687000060b100006ab100008eb100001eb4000084bd0000b2bd0000
      m_RenameOverlay:
        m_UserAcceptedRename: 0
        m_Name: 
        m_OriginalName: 
        m_EditFieldRect:
          serializedVersion: 2
          x: 0
          y: 0
          width: 0
          height: 0
        m_UserData: 0
        m_IsWaitingForDelay: 0
        m_IsRenaming: 0
        m_OriginalEventType: 11
        m_IsRenamingFilename: 0
        m_ClientGUIView: {fileID: 8}
      m_SearchString: 
    m_ExpandedScenes: []
    m_CurrenRootInstanceID: 0
    m_LockTracker:
      m_IsLocked: 0
    m_CurrentSortingName: TransformSorting
  m_WindowGUID: 891030efa0a6e8f4894ec3411c2f08d9
>>>>>>> 2d4d0eb2
--- !u!114 &10
MonoBehaviour:
  m_ObjectHideFlags: 52
  m_CorrespondingSourceObject: {fileID: 0}
  m_PrefabInstance: {fileID: 0}
  m_PrefabAsset: {fileID: 0}
  m_GameObject: {fileID: 0}
  m_Enabled: 1
  m_EditorHideFlags: 0
<<<<<<< HEAD
  m_Script: {fileID: 12071, guid: 0000000000000000e000000000000000, type: 0}
=======
  m_Script: {fileID: 11500000, guid: f62a84c0b148b0a4582bdd9f1a69e6d3, type: 3}
>>>>>>> 2d4d0eb2
  m_Name: 
  m_EditorClassIdentifier: 
  m_MinSize: {x: 100, y: 100}
  m_MaxSize: {x: 4000, y: 4000}
  m_TitleContent:
<<<<<<< HEAD
    m_Text: Animation
    m_Image: {fileID: -8166618308981325432, guid: 0000000000000000d000000000000000, type: 0}
    m_Tooltip: 
  m_Pos:
    serializedVersion: 2
    x: 343
    y: 73
    width: 1134
    height: 331
=======
    m_Text: ' Hot Reload'
    m_Image: {fileID: 0}
    m_Tooltip: 
  m_Pos:
    serializedVersion: 2
    x: 958
    y: 73
    width: 391
    height: 459
>>>>>>> 2d4d0eb2
  m_SerializedDataModeController:
    m_DataMode: 0
    m_PreferredDataMode: 0
    m_SupportedDataModes: 
    isAutomatic: 1
  m_ViewDataDictionary: {fileID: 0}
  m_OverlayCanvas:
    m_LastAppliedPresetName: Default
    m_SaveData: []
    m_OverlaysVisible: 1
<<<<<<< HEAD
  m_LockTracker:
    m_IsLocked: 0
  m_LastSelectedObjectID: 96974
=======
>>>>>>> 2d4d0eb2
--- !u!114 &11
MonoBehaviour:
  m_ObjectHideFlags: 52
  m_CorrespondingSourceObject: {fileID: 0}
  m_PrefabInstance: {fileID: 0}
  m_PrefabAsset: {fileID: 0}
  m_GameObject: {fileID: 0}
  m_Enabled: 1
  m_EditorHideFlags: 0
<<<<<<< HEAD
  m_Script: {fileID: 12010, guid: 0000000000000000e000000000000000, type: 0}
  m_Name: 
  m_EditorClassIdentifier: 
  m_Children:
  - {fileID: 12}
  - {fileID: 15}
  m_Position:
    serializedVersion: 2
    x: 0
    y: 352
    width: 1478
    height: 587
  m_MinSize: {x: 200, y: 50}
  m_MaxSize: {x: 16192, y: 8096}
  vertical: 0
  controlID: 155642
--- !u!114 &12
MonoBehaviour:
  m_ObjectHideFlags: 52
  m_CorrespondingSourceObject: {fileID: 0}
  m_PrefabInstance: {fileID: 0}
  m_PrefabAsset: {fileID: 0}
  m_GameObject: {fileID: 0}
  m_Enabled: 1
  m_EditorHideFlags: 1
  m_Script: {fileID: 12006, guid: 0000000000000000e000000000000000, type: 0}
  m_Name: ConsoleWindow
=======
  m_Script: {fileID: 12006, guid: 0000000000000000e000000000000000, type: 0}
  m_Name: ProjectBrowser
>>>>>>> 2d4d0eb2
  m_EditorClassIdentifier: 
  m_Children: []
  m_Position:
    serializedVersion: 2
    x: 0
<<<<<<< HEAD
    y: 0
    width: 324
    height: 587
  m_MinSize: {x: 100, y: 100}
  m_MaxSize: {x: 4000, y: 4000}
  m_ActualView: {fileID: 14}
  m_Panes:
  - {fileID: 13}
  - {fileID: 14}
  m_Selected: 1
  m_LastSelected: 0
--- !u!114 &13
=======
    y: 480
    width: 393
    height: 459
  m_MinSize: {x: 232, y: 271}
  m_MaxSize: {x: 10002, y: 10021}
  m_ActualView: {fileID: 12}
  m_Panes:
  - {fileID: 12}
  m_Selected: 0
  m_LastSelected: 0
--- !u!114 &12
>>>>>>> 2d4d0eb2
MonoBehaviour:
  m_ObjectHideFlags: 52
  m_CorrespondingSourceObject: {fileID: 0}
  m_PrefabInstance: {fileID: 0}
  m_PrefabAsset: {fileID: 0}
  m_GameObject: {fileID: 0}
  m_Enabled: 1
  m_EditorHideFlags: 1
  m_Script: {fileID: 12014, guid: 0000000000000000e000000000000000, type: 0}
  m_Name: 
  m_EditorClassIdentifier: 
  m_MinSize: {x: 230, y: 250}
  m_MaxSize: {x: 10000, y: 10000}
  m_TitleContent:
    m_Text: Project
    m_Image: {fileID: -5467254957812901981, guid: 0000000000000000d000000000000000, type: 0}
    m_Tooltip: 
  m_Pos:
    serializedVersion: 2
<<<<<<< HEAD
    x: 0
    y: 425
    width: 323
    height: 566
=======
    x: 958
    y: 553
    width: 391
    height: 438
>>>>>>> 2d4d0eb2
  m_SerializedDataModeController:
    m_DataMode: 0
    m_PreferredDataMode: 0
    m_SupportedDataModes: 
    isAutomatic: 1
  m_ViewDataDictionary: {fileID: 0}
  m_OverlayCanvas:
    m_LastAppliedPresetName: Default
    m_SaveData: []
    m_OverlaysVisible: 1
  m_SearchFilter:
    m_NameFilter: 
    m_ClassNames: []
    m_AssetLabels: []
    m_AssetBundleNames: []
    m_ReferencingInstanceIDs: 
    m_SceneHandles: 
    m_ShowAllHits: 0
    m_SkipHidden: 0
    m_SearchArea: 1
    m_Folders:
<<<<<<< HEAD
    - Assets/Sprites
=======
    - Assets/Videos
>>>>>>> 2d4d0eb2
    m_Globs: []
    m_OriginalText: 
    m_ImportLogFlags: 0
    m_FilterByTypeIntersection: 0
<<<<<<< HEAD
  m_ViewMode: 0
  m_StartGridSize: 64
  m_LastFolders:
  - Assets/Sprites
  m_LastFoldersGridSize: -1
  m_LastProjectPath: C:\Users\kla\Desktop\projectGGJ2024
  m_LockTracker:
    m_IsLocked: 0
  m_FolderTreeState:
    scrollPos: {x: 0, y: 81}
    m_SelectedIDs: 9e820000
    m_LastClickedID: 33438
    m_ExpandedIDs: ffffffff00000000a6830000a8830000aa830000ac830000ae830000b0830000b2830000b4830000b6830000bc830000be830000c0830000c2830000c4830000c8830000cc830000188400003484000036840000be410100
=======
  m_ViewMode: 1
  m_StartGridSize: 64
  m_LastFolders:
  - Assets/Videos
  m_LastFoldersGridSize: -1
  m_LastProjectPath: C:\Users\thesi\OneDrive\Desktop\projectGGJ2024
  m_LockTracker:
    m_IsLocked: 0
  m_FolderTreeState:
    scrollPos: {x: 0, y: 79}
    m_SelectedIDs: 3cb40000
    m_LastClickedID: 46140
    m_ExpandedIDs: 000000005882000000ca9a3bffffff7f
>>>>>>> 2d4d0eb2
    m_RenameOverlay:
      m_UserAcceptedRename: 0
      m_Name: 
      m_OriginalName: 
      m_EditFieldRect:
        serializedVersion: 2
        x: 0
        y: 0
        width: 0
        height: 0
      m_UserData: 0
      m_IsWaitingForDelay: 0
      m_IsRenaming: 0
      m_OriginalEventType: 11
      m_IsRenamingFilename: 1
<<<<<<< HEAD
      m_ClientGUIView: {fileID: 12}
=======
      m_ClientGUIView: {fileID: 11}
>>>>>>> 2d4d0eb2
    m_SearchString: 
    m_CreateAssetUtility:
      m_EndAction: {fileID: 0}
      m_InstanceID: 0
      m_Path: 
      m_Icon: {fileID: 0}
      m_ResourceFile: 
  m_AssetTreeState:
<<<<<<< HEAD
    scrollPos: {x: 0, y: 584}
    m_SelectedIDs: acdaf9ff
    m_LastClickedID: 0
    m_ExpandedIDs: ffffffff00000000a6830000a8830000aa830000ac830000ae830000b0830000b2830000b4830000b6830000bc830000be830000c0830000c2830000c4830000c8830000cc830000188400003484000036840000be410100
=======
    scrollPos: {x: 0, y: 0}
    m_SelectedIDs: 
    m_LastClickedID: 0
    m_ExpandedIDs: 000000005882000000ca9a3bffffff7f
>>>>>>> 2d4d0eb2
    m_RenameOverlay:
      m_UserAcceptedRename: 0
      m_Name: 
      m_OriginalName: 
      m_EditFieldRect:
        serializedVersion: 2
        x: 0
        y: 0
        width: 0
        height: 0
      m_UserData: 0
      m_IsWaitingForDelay: 0
      m_IsRenaming: 0
      m_OriginalEventType: 11
      m_IsRenamingFilename: 1
<<<<<<< HEAD
      m_ClientGUIView: {fileID: 12}
=======
      m_ClientGUIView: {fileID: 0}
>>>>>>> 2d4d0eb2
    m_SearchString: 
    m_CreateAssetUtility:
      m_EndAction: {fileID: 0}
      m_InstanceID: 0
      m_Path: 
      m_Icon: {fileID: 0}
      m_ResourceFile: 
  m_ListAreaState:
<<<<<<< HEAD
    m_SelectedInstanceIDs: acdaf9ff
    m_LastClickedInstanceID: -402772
    m_HadKeyboardFocusLastEvent: 0
    m_ExpandedInstanceIDs: c6230000
=======
    m_SelectedInstanceIDs: f0be0000
    m_LastClickedInstanceID: 48880
    m_HadKeyboardFocusLastEvent: 1
    m_ExpandedInstanceIDs: 54baf9ff40bf010086910100309fffff
>>>>>>> 2d4d0eb2
    m_RenameOverlay:
      m_UserAcceptedRename: 0
      m_Name: 
      m_OriginalName: 
      m_EditFieldRect:
        serializedVersion: 2
        x: 0
        y: 0
        width: 0
        height: 0
      m_UserData: 0
      m_IsWaitingForDelay: 0
      m_IsRenaming: 0
      m_OriginalEventType: 11
      m_IsRenamingFilename: 1
<<<<<<< HEAD
      m_ClientGUIView: {fileID: 12}
=======
      m_ClientGUIView: {fileID: 11}
>>>>>>> 2d4d0eb2
    m_CreateAssetUtility:
      m_EndAction: {fileID: 0}
      m_InstanceID: 0
      m_Path: 
      m_Icon: {fileID: 0}
      m_ResourceFile: 
    m_NewAssetIndexInList: -1
<<<<<<< HEAD
    m_ScrollPosition: {x: 0, y: 49}
    m_GridSize: 64
  m_SkipHiddenPackages: 0
  m_DirectoriesAreaWidth: 207
--- !u!114 &14
MonoBehaviour:
  m_ObjectHideFlags: 52
  m_CorrespondingSourceObject: {fileID: 0}
  m_PrefabInstance: {fileID: 0}
  m_PrefabAsset: {fileID: 0}
  m_GameObject: {fileID: 0}
  m_Enabled: 1
  m_EditorHideFlags: 1
  m_Script: {fileID: 12003, guid: 0000000000000000e000000000000000, type: 0}
  m_Name: 
  m_EditorClassIdentifier: 
  m_MinSize: {x: 100, y: 100}
  m_MaxSize: {x: 4000, y: 4000}
  m_TitleContent:
    m_Text: Console
    m_Image: {fileID: -4327648978806127646, guid: 0000000000000000d000000000000000, type: 0}
    m_Tooltip: 
  m_Pos:
    serializedVersion: 2
    x: 0
    y: 425
    width: 323
    height: 566
  m_SerializedDataModeController:
    m_DataMode: 0
    m_PreferredDataMode: 0
    m_SupportedDataModes: 
    isAutomatic: 1
  m_ViewDataDictionary: {fileID: 0}
  m_OverlayCanvas:
    m_LastAppliedPresetName: Default
    m_SaveData: []
    m_OverlaysVisible: 1
--- !u!114 &15
MonoBehaviour:
  m_ObjectHideFlags: 52
  m_CorrespondingSourceObject: {fileID: 0}
  m_PrefabInstance: {fileID: 0}
  m_PrefabAsset: {fileID: 0}
  m_GameObject: {fileID: 0}
  m_Enabled: 1
  m_EditorHideFlags: 0
  m_Script: {fileID: 12006, guid: 0000000000000000e000000000000000, type: 0}
  m_Name: GameView
  m_EditorClassIdentifier: 
  m_Children: []
  m_Position:
    serializedVersion: 2
    x: 324
    y: 0
    width: 1154
    height: 587
  m_MinSize: {x: 200, y: 200}
  m_MaxSize: {x: 4000, y: 4000}
  m_ActualView: {fileID: 2}
  m_Panes:
  - {fileID: 2}
  m_Selected: 0
  m_LastSelected: 0
--- !u!114 &16
=======
    m_ScrollPosition: {x: 0, y: 0}
    m_GridSize: 64
  m_SkipHiddenPackages: 0
  m_DirectoriesAreaWidth: 113
--- !u!114 &13
>>>>>>> 2d4d0eb2
MonoBehaviour:
  m_ObjectHideFlags: 52
  m_CorrespondingSourceObject: {fileID: 0}
  m_PrefabInstance: {fileID: 0}
  m_PrefabAsset: {fileID: 0}
  m_GameObject: {fileID: 0}
  m_Enabled: 1
  m_EditorHideFlags: 1
  m_Script: {fileID: 12006, guid: 0000000000000000e000000000000000, type: 0}
<<<<<<< HEAD
  m_Name: 
=======
  m_Name: InspectorWindow
>>>>>>> 2d4d0eb2
  m_EditorClassIdentifier: 
  m_Children: []
  m_Position:
    serializedVersion: 2
<<<<<<< HEAD
    x: 1478
    y: 0
    width: 442
    height: 939
  m_MinSize: {x: 275, y: 50}
  m_MaxSize: {x: 4000, y: 4000}
  m_ActualView: {fileID: 17}
  m_Panes:
  - {fileID: 17}
  m_Selected: 0
  m_LastSelected: 0
--- !u!114 &17
=======
    x: 1351
    y: 0
    width: 569
    height: 939
  m_MinSize: {x: 276, y: 71}
  m_MaxSize: {x: 4001, y: 4021}
  m_ActualView: {fileID: 14}
  m_Panes:
  - {fileID: 14}
  - {fileID: 15}
  m_Selected: 0
  m_LastSelected: 1
--- !u!114 &14
>>>>>>> 2d4d0eb2
MonoBehaviour:
  m_ObjectHideFlags: 52
  m_CorrespondingSourceObject: {fileID: 0}
  m_PrefabInstance: {fileID: 0}
  m_PrefabAsset: {fileID: 0}
  m_GameObject: {fileID: 0}
  m_Enabled: 1
  m_EditorHideFlags: 1
  m_Script: {fileID: 12019, guid: 0000000000000000e000000000000000, type: 0}
  m_Name: 
  m_EditorClassIdentifier: 
  m_MinSize: {x: 275, y: 50}
  m_MaxSize: {x: 4000, y: 4000}
  m_TitleContent:
    m_Text: Inspector
    m_Image: {fileID: -2667387946076563598, guid: 0000000000000000d000000000000000, type: 0}
    m_Tooltip: 
  m_Pos:
    serializedVersion: 2
<<<<<<< HEAD
    x: 1478
    y: 73
    width: 441
=======
    x: 1351
    y: 73
    width: 568
>>>>>>> 2d4d0eb2
    height: 918
  m_SerializedDataModeController:
    m_DataMode: 0
    m_PreferredDataMode: 0
    m_SupportedDataModes: 
    isAutomatic: 1
  m_ViewDataDictionary: {fileID: 0}
  m_OverlayCanvas:
    m_LastAppliedPresetName: Default
    m_SaveData: []
    m_OverlaysVisible: 1
  m_ObjectsLockedBeforeSerialization: []
  m_InstanceIDsLockedBeforeSerialization: 
  m_PreviewResizer:
    m_CachedPref: -160
    m_ControlHash: -371814159
    m_PrefName: Preview_InspectorPreview
<<<<<<< HEAD
  m_LastInspectedObjectInstanceID: -402772
=======
  m_LastInspectedObjectInstanceID: -1
>>>>>>> 2d4d0eb2
  m_LastVerticalScrollValue: 0
  m_GlobalObjectId: 
  m_InspectorMode: 0
  m_LockTracker:
    m_IsLocked: 0
<<<<<<< HEAD
  m_PreviewWindow: {fileID: 0}
=======
  m_PreviewWindow: {fileID: 0}
--- !u!114 &15
MonoBehaviour:
  m_ObjectHideFlags: 52
  m_CorrespondingSourceObject: {fileID: 0}
  m_PrefabInstance: {fileID: 0}
  m_PrefabAsset: {fileID: 0}
  m_GameObject: {fileID: 0}
  m_Enabled: 1
  m_EditorHideFlags: 0
  m_Script: {fileID: 12373, guid: 0000000000000000e000000000000000, type: 0}
  m_Name: 
  m_EditorClassIdentifier: 
  m_MinSize: {x: 100, y: 100}
  m_MaxSize: {x: 4000, y: 4000}
  m_TitleContent:
    m_Text: Audio Mixer
    m_Image: {fileID: 2344599766593239149, guid: 0000000000000000d000000000000000, type: 0}
    m_Tooltip: 
  m_Pos:
    serializedVersion: 2
    x: 1351
    y: 73
    width: 568
    height: 918
  m_SerializedDataModeController:
    m_DataMode: 0
    m_PreferredDataMode: 0
    m_SupportedDataModes: 
    isAutomatic: 1
  m_ViewDataDictionary: {fileID: 0}
  m_OverlayCanvas:
    m_LastAppliedPresetName: Default
    m_SaveData: []
    m_OverlaysVisible: 1
  m_MixersTreeState:
    scrollPos: {x: 0, y: 0}
    m_SelectedIDs: 
    m_LastClickedID: -24784
    m_ExpandedIDs: 12eb343c
    m_RenameOverlay:
      m_UserAcceptedRename: 0
      m_Name: 
      m_OriginalName: 
      m_EditFieldRect:
        serializedVersion: 2
        x: 0
        y: 0
        width: 0
        height: 0
      m_UserData: 0
      m_IsWaitingForDelay: 0
      m_IsRenaming: 0
      m_OriginalEventType: 11
      m_IsRenamingFilename: 0
      m_ClientGUIView: {fileID: 0}
    m_SearchString: 
    m_CreateAssetUtility:
      m_EndAction: {fileID: 0}
      m_InstanceID: 0
      m_Path: 
      m_Icon: {fileID: 0}
      m_ResourceFile: 
  m_LayoutStripsOnTop:
    m_VerticalSplitter:
      ID: 0
      splitterInitialOffset: 0
      currentActiveSplitter: -1
      realSizes:
      - 65
      - 35
      relativeSizes:
      - 0.65
      - 0.35000002
      minSizes:
      - 85
      - 105
      maxSizes:
      - 0
      - 0
      lastTotalSize: 0
      splitSize: 6
      xOffset: 0
      m_Version: 1
      oldRealSizes: 
      oldMinSizes: 
      oldMaxSizes: 
      oldSplitSize: 0
    m_HorizontalSplitter:
      ID: 0
      splitterInitialOffset: 0
      currentActiveSplitter: -1
      realSizes:
      - 60
      - 60
      - 60
      - 60
      relativeSizes:
      - 0.25
      - 0.25
      - 0.25
      - 0.25
      minSizes:
      - 85
      - 85
      - 85
      - 85
      maxSizes:
      - 0
      - 0
      - 0
      - 0
      lastTotalSize: 0
      splitSize: 6
      xOffset: 0
      m_Version: 1
      oldRealSizes: 
      oldMinSizes: 
      oldMaxSizes: 
      oldSplitSize: 0
  m_LayoutStripsOnRight:
    m_VerticalSplitter:
      ID: 0
      splitterInitialOffset: 0
      currentActiveSplitter: -1
      realSizes:
      - 60
      - 60
      - 60
      - 60
      relativeSizes:
      - 0.25
      - 0.25
      - 0.25
      - 0.25
      minSizes:
      - 100
      - 85
      - 85
      - 85
      maxSizes:
      - 0
      - 0
      - 0
      - 0
      lastTotalSize: 0
      splitSize: 6
      xOffset: 0
      m_Version: 1
      oldRealSizes: 
      oldMinSizes: 
      oldMaxSizes: 
      oldSplitSize: 0
    m_HorizontalSplitter:
      ID: 20973
      splitterInitialOffset: 0
      currentActiveSplitter: -1
      realSizes:
      - 170
      - 398
      relativeSizes:
      - 0.3
      - 0.7
      minSizes:
      - 160
      - 160
      maxSizes:
      - 0
      - 0
      lastTotalSize: 568
      splitSize: 6
      xOffset: 0
      m_Version: 1
      oldRealSizes: 
      oldMinSizes: 
      oldMaxSizes: 
      oldSplitSize: 0
  m_SectionOrder: 00000000030000000100000002000000
  m_LayoutMode: 1
  m_SortGroupsAlphabetically: 0
  m_ShowReferencedBuses: 1
  m_ShowBusConnections: 0
  m_ShowBusConnectionsOfSelection: 0
>>>>>>> 2d4d0eb2
<|MERGE_RESOLUTION|>--- conflicted
+++ resolved
@@ -1,1843 +1,1084 @@
-%YAML 1.1
-%TAG !u! tag:unity3d.com,2011:
---- !u!114 &1
-MonoBehaviour:
-  m_ObjectHideFlags: 52
-  m_CorrespondingSourceObject: {fileID: 0}
-  m_PrefabInstance: {fileID: 0}
-  m_PrefabAsset: {fileID: 0}
-  m_GameObject: {fileID: 0}
-  m_Enabled: 1
-  m_EditorHideFlags: 1
-  m_Script: {fileID: 12010, guid: 0000000000000000e000000000000000, type: 0}
-  m_Name: 
-  m_EditorClassIdentifier: 
-  m_Children:
-  - {fileID: 3}
-<<<<<<< HEAD
-  - {fileID: 16}
-=======
-  - {fileID: 7}
-  - {fileID: 13}
->>>>>>> 2d4d0eb2
-  m_Position:
-    serializedVersion: 2
-    x: 0
-    y: 30
-    width: 1920
-    height: 939
-  m_MinSize: {x: 300, y: 100}
-  m_MaxSize: {x: 24288, y: 16192}
-  vertical: 0
-<<<<<<< HEAD
-  controlID: 155666
-=======
-  controlID: -1
->>>>>>> 2d4d0eb2
---- !u!114 &2
-MonoBehaviour:
-  m_ObjectHideFlags: 52
-  m_CorrespondingSourceObject: {fileID: 0}
-  m_PrefabInstance: {fileID: 0}
-  m_PrefabAsset: {fileID: 0}
-  m_GameObject: {fileID: 0}
-  m_Enabled: 1
-  m_EditorHideFlags: 1
-  m_Script: {fileID: 12015, guid: 0000000000000000e000000000000000, type: 0}
-  m_Name: 
-  m_EditorClassIdentifier: 
-  m_MinSize: {x: 200, y: 200}
-  m_MaxSize: {x: 4000, y: 4000}
-  m_TitleContent:
-    m_Text: Game
-    m_Image: {fileID: -6423792434712278376, guid: 0000000000000000d000000000000000, type: 0}
-    m_Tooltip: 
-  m_Pos:
-    serializedVersion: 2
-<<<<<<< HEAD
-    x: 324
-    y: 425
-    width: 1152
-    height: 566
-=======
-    x: 0
-    y: 555
-    width: 957
-    height: 436
->>>>>>> 2d4d0eb2
-  m_SerializedDataModeController:
-    m_DataMode: 0
-    m_PreferredDataMode: 0
-    m_SupportedDataModes: 
-    isAutomatic: 1
-  m_ViewDataDictionary: {fileID: 0}
-  m_OverlayCanvas:
-    m_LastAppliedPresetName: Default
-    m_SaveData: []
-    m_OverlaysVisible: 1
-  m_SerializedViewNames: []
-  m_SerializedViewValues: []
-  m_PlayModeViewName: GameView
-  m_ShowGizmos: 0
-  m_TargetDisplay: 0
-  m_ClearColor: {r: 0, g: 0, b: 0, a: 0}
-  m_TargetSize: {x: 1920, y: 1080}
-  m_TextureFilterMode: 0
-  m_TextureHideFlags: 61
-  m_RenderIMGUI: 1
-<<<<<<< HEAD
-  m_EnterPlayModeBehavior: 1
-=======
-  m_EnterPlayModeBehavior: 0
->>>>>>> 2d4d0eb2
-  m_UseMipMap: 0
-  m_VSyncEnabled: 0
-  m_Gizmos: 0
-  m_Stats: 0
-  m_SelectedSizes: 03000000000000000000000000000000000000000000000000000000000000000000000000000000
-  m_ZoomArea:
-    m_HRangeLocked: 0
-    m_VRangeLocked: 0
-    hZoomLockedByDefault: 0
-    vZoomLockedByDefault: 0
-    m_HBaseRangeMin: -960
-    m_HBaseRangeMax: 960
-    m_VBaseRangeMin: -540
-    m_VBaseRangeMax: 540
-    m_HAllowExceedBaseRangeMin: 1
-    m_HAllowExceedBaseRangeMax: 1
-    m_VAllowExceedBaseRangeMin: 1
-    m_VAllowExceedBaseRangeMax: 1
-    m_ScaleWithWindow: 0
-    m_HSlider: 0
-    m_VSlider: 0
-    m_IgnoreScrollWheelUntilClicked: 0
-<<<<<<< HEAD
-    m_EnableMouseInput: 1
-=======
-    m_EnableMouseInput: 0
->>>>>>> 2d4d0eb2
-    m_EnableSliderZoomHorizontal: 0
-    m_EnableSliderZoomVertical: 0
-    m_UniformScale: 1
-    m_UpDirection: 1
-    m_DrawArea:
-      serializedVersion: 2
-      x: 0
-      y: 21
-<<<<<<< HEAD
-      width: 1152
-      height: 545
-    m_Scale: {x: 0.5046296, y: 0.5046296}
-    m_Translation: {x: 576, y: 272.5}
-=======
-      width: 957
-      height: 415
-    m_Scale: {x: 0.38425925, y: 0.38425925}
-    m_Translation: {x: 478.5, y: 207.5}
->>>>>>> 2d4d0eb2
-    m_MarginLeft: 0
-    m_MarginRight: 0
-    m_MarginTop: 0
-    m_MarginBottom: 0
-    m_LastShownAreaInsideMargins:
-      serializedVersion: 2
-<<<<<<< HEAD
-      x: -1141.4313
-      y: -540
-      width: 2282.8625
-      height: 1080
-    m_MinimalGUI: 1
-  m_defaultScale: 0.5046296
-  m_LastWindowPixelSize: {x: 1152, y: 566}
-=======
-      x: -1245.253
-      y: -540
-      width: 2490.506
-      height: 1080
-    m_MinimalGUI: 1
-  m_defaultScale: 0.38425925
-  m_LastWindowPixelSize: {x: 957, y: 436}
->>>>>>> 2d4d0eb2
-  m_ClearInEditMode: 1
-  m_NoCameraWarning: 1
-  m_LowResolutionForAspectRatios: 01000000000000000000
-  m_XRRenderMode: 0
-  m_RenderTexture: {fileID: 0}
---- !u!114 &3
-MonoBehaviour:
-  m_ObjectHideFlags: 52
-  m_CorrespondingSourceObject: {fileID: 0}
-  m_PrefabInstance: {fileID: 0}
-  m_PrefabAsset: {fileID: 0}
-  m_GameObject: {fileID: 0}
-  m_Enabled: 1
-  m_EditorHideFlags: 1
-  m_Script: {fileID: 12010, guid: 0000000000000000e000000000000000, type: 0}
-  m_Name: 
-  m_EditorClassIdentifier: 
-  m_Children:
-  - {fileID: 4}
-<<<<<<< HEAD
-  - {fileID: 11}
-=======
-  - {fileID: 6}
->>>>>>> 2d4d0eb2
-  m_Position:
-    serializedVersion: 2
-    x: 0
-    y: 0
-<<<<<<< HEAD
-    width: 1478
-    height: 939
-  m_MinSize: {x: 200, y: 100}
-  m_MaxSize: {x: 16192, y: 16192}
-  vertical: 1
-  controlID: 155641
-=======
-    width: 958
-    height: 939
-  m_MinSize: {x: 100, y: 100}
-  m_MaxSize: {x: 8096, y: 16192}
-  vertical: 1
-  controlID: -1
->>>>>>> 2d4d0eb2
---- !u!114 &4
-MonoBehaviour:
-  m_ObjectHideFlags: 52
-  m_CorrespondingSourceObject: {fileID: 0}
-  m_PrefabInstance: {fileID: 0}
-  m_PrefabAsset: {fileID: 0}
-  m_GameObject: {fileID: 0}
-  m_Enabled: 1
-  m_EditorHideFlags: 1
-<<<<<<< HEAD
-  m_Script: {fileID: 12010, guid: 0000000000000000e000000000000000, type: 0}
-  m_Name: 
-  m_EditorClassIdentifier: 
-  m_Children:
-  - {fileID: 5}
-  - {fileID: 7}
-  m_Position:
-    serializedVersion: 2
-    x: 0
-    y: 0
-    width: 1478
-    height: 352
-  m_MinSize: {x: 200, y: 50}
-  m_MaxSize: {x: 16192, y: 8096}
-  vertical: 0
-  controlID: 155600
---- !u!114 &5
-MonoBehaviour:
-  m_ObjectHideFlags: 52
-  m_CorrespondingSourceObject: {fileID: 0}
-  m_PrefabInstance: {fileID: 0}
-  m_PrefabAsset: {fileID: 0}
-  m_GameObject: {fileID: 0}
-  m_Enabled: 1
-  m_EditorHideFlags: 1
-=======
->>>>>>> 2d4d0eb2
-  m_Script: {fileID: 12006, guid: 0000000000000000e000000000000000, type: 0}
-  m_Name: 
-  m_EditorClassIdentifier: 
-  m_Children: []
-  m_Position:
-    serializedVersion: 2
-    x: 0
-    y: 0
-<<<<<<< HEAD
-    width: 343
-    height: 352
-  m_MinSize: {x: 201, y: 221}
-  m_MaxSize: {x: 4001, y: 4021}
-  m_ActualView: {fileID: 6}
-  m_Panes:
-  - {fileID: 6}
-  m_Selected: 0
-  m_LastSelected: 0
---- !u!114 &6
-MonoBehaviour:
-  m_ObjectHideFlags: 52
-  m_CorrespondingSourceObject: {fileID: 0}
-  m_PrefabInstance: {fileID: 0}
-  m_PrefabAsset: {fileID: 0}
-  m_GameObject: {fileID: 0}
-  m_Enabled: 1
-  m_EditorHideFlags: 1
-  m_Script: {fileID: 12061, guid: 0000000000000000e000000000000000, type: 0}
-  m_Name: 
-  m_EditorClassIdentifier: 
-  m_MinSize: {x: 200, y: 200}
-  m_MaxSize: {x: 4000, y: 4000}
-  m_TitleContent:
-    m_Text: Hierarchy
-    m_Image: {fileID: 7966133145522015247, guid: 0000000000000000d000000000000000, type: 0}
-    m_Tooltip: 
-  m_Pos:
-    serializedVersion: 2
-    x: 0
-    y: 73
-    width: 342
-    height: 331
-  m_SerializedDataModeController:
-    m_DataMode: 0
-    m_PreferredDataMode: 0
-    m_SupportedDataModes: 
-    isAutomatic: 1
-  m_ViewDataDictionary: {fileID: 0}
-  m_OverlayCanvas:
-    m_LastAppliedPresetName: Default
-    m_SaveData: []
-    m_OverlaysVisible: 1
-  m_SceneHierarchy:
-    m_TreeViewState:
-      scrollPos: {x: 0, y: 106}
-      m_SelectedIDs: 
-      m_LastClickedID: 0
-      m_ExpandedIDs: 06dffaff1edffaffe8dffaffe6e0faff4022fbff5622fbff6e22fbfff624fbff1826fbff102bfbff6c2ffbff523cfbfff43efbffb856fbff0a57fbff0077fbff589afbffa804fcff2082fcff1485fcffecb8fcffaab9fcff88bcfcffd619fdff16c4fffffafafffff4ffffffba800000ec8000009ae90000bae900001cf1000042f100004cf10000fcfa0000f2fb000000fc000054fc000092450100d84501004a5601009e560100165e0100827a01009c7a0100ce7a0100d87a0100207b0100
-      m_RenameOverlay:
-        m_UserAcceptedRename: 0
-        m_Name: 
-        m_OriginalName: 
-        m_EditFieldRect:
-          serializedVersion: 2
-          x: 0
-          y: 0
-          width: 0
-          height: 0
-        m_UserData: 0
-        m_IsWaitingForDelay: 0
-        m_IsRenaming: 0
-        m_OriginalEventType: 11
-        m_IsRenamingFilename: 0
-        m_ClientGUIView: {fileID: 5}
-      m_SearchString: 
-    m_ExpandedScenes: []
-    m_CurrenRootInstanceID: 0
-    m_LockTracker:
-      m_IsLocked: 0
-    m_CurrentSortingName: TransformSorting
-  m_WindowGUID: 4c969a2b90040154d917609493e03593
---- !u!114 &7
-MonoBehaviour:
-  m_ObjectHideFlags: 52
-  m_CorrespondingSourceObject: {fileID: 0}
-  m_PrefabInstance: {fileID: 0}
-  m_PrefabAsset: {fileID: 0}
-  m_GameObject: {fileID: 0}
-  m_Enabled: 1
-  m_EditorHideFlags: 1
-  m_Script: {fileID: 12006, guid: 0000000000000000e000000000000000, type: 0}
-  m_Name: SceneView
-  m_EditorClassIdentifier: 
-  m_Children: []
-  m_Position:
-    serializedVersion: 2
-    x: 343
-    y: 0
-    width: 1135
-    height: 352
-  m_MinSize: {x: 200, y: 200}
-  m_MaxSize: {x: 4000, y: 4000}
-  m_ActualView: {fileID: 8}
-  m_Panes:
-  - {fileID: 8}
-  - {fileID: 9}
-  - {fileID: 10}
-  m_Selected: 0
-  m_LastSelected: 1
---- !u!114 &8
-=======
-    width: 958
-    height: 482
-  m_MinSize: {x: 201, y: 221}
-  m_MaxSize: {x: 4001, y: 4021}
-  m_ActualView: {fileID: 5}
-  m_Panes:
-  - {fileID: 5}
-  m_Selected: 0
-  m_LastSelected: 0
---- !u!114 &5
->>>>>>> 2d4d0eb2
-MonoBehaviour:
-  m_ObjectHideFlags: 52
-  m_CorrespondingSourceObject: {fileID: 0}
-  m_PrefabInstance: {fileID: 0}
-  m_PrefabAsset: {fileID: 0}
-  m_GameObject: {fileID: 0}
-  m_Enabled: 1
-  m_EditorHideFlags: 1
-  m_Script: {fileID: 12013, guid: 0000000000000000e000000000000000, type: 0}
-  m_Name: 
-  m_EditorClassIdentifier: 
-  m_MinSize: {x: 200, y: 200}
-  m_MaxSize: {x: 4000, y: 4000}
-  m_TitleContent:
-    m_Text: Scene
-    m_Image: {fileID: 2593428753322112591, guid: 0000000000000000d000000000000000, type: 0}
-    m_Tooltip: 
-  m_Pos:
-    serializedVersion: 2
-<<<<<<< HEAD
-    x: 343
-    y: 73
-    width: 1133
-    height: 331
-=======
-    x: 0
-    y: 73
-    width: 957
-    height: 461
->>>>>>> 2d4d0eb2
-  m_SerializedDataModeController:
-    m_DataMode: 0
-    m_PreferredDataMode: 0
-    m_SupportedDataModes: 
-    isAutomatic: 1
-  m_ViewDataDictionary: {fileID: 0}
-  m_OverlayCanvas:
-    m_LastAppliedPresetName: Default
-    m_SaveData:
-    - dockPosition: 0
-      containerId: overlay-toolbar__top
-      floating: 0
-      collapsed: 0
-      displayed: 1
-<<<<<<< HEAD
-      snapOffset: {x: -171, y: -26.399994}
-=======
-      snapOffset: {x: -171, y: -26}
->>>>>>> 2d4d0eb2
-      snapOffsetDelta: {x: 0, y: 0}
-      snapCorner: 3
-      id: Tool Settings
-      index: 0
-      layout: 1
-      size: {x: 0, y: 0}
-      sizeOverriden: 0
-    - dockPosition: 0
-      containerId: overlay-toolbar__top
-      floating: 0
-      collapsed: 0
-      displayed: 1
-<<<<<<< HEAD
-      snapOffset: {x: -141, y: -231}
-      snapOffsetDelta: {x: 0, y: 0}
-      snapCorner: 3
-=======
-      snapOffset: {x: -141, y: 149}
-      snapOffsetDelta: {x: 0, y: 0}
-      snapCorner: 1
->>>>>>> 2d4d0eb2
-      id: unity-grid-and-snap-toolbar
-      index: 1
-      layout: 1
-      size: {x: 0, y: 0}
-      sizeOverriden: 0
-    - dockPosition: 1
-      containerId: overlay-toolbar__top
-      floating: 0
-      collapsed: 0
-      displayed: 1
-      snapOffset: {x: 0, y: 25}
-      snapOffsetDelta: {x: 0, y: 0}
-      snapCorner: 0
-      id: unity-scene-view-toolbar
-      index: 0
-      layout: 1
-      size: {x: 0, y: 0}
-      sizeOverriden: 0
-    - dockPosition: 1
-      containerId: overlay-toolbar__top
-      floating: 0
-      collapsed: 0
-      displayed: 0
-      snapOffset: {x: 0, y: 0}
-      snapOffsetDelta: {x: 0, y: 0}
-      snapCorner: 1
-      id: unity-search-toolbar
-      index: 1
-      layout: 1
-      size: {x: 0, y: 0}
-      sizeOverriden: 0
-    - dockPosition: 0
-      containerId: overlay-container--left
-      floating: 0
-      collapsed: 0
-      displayed: 1
-<<<<<<< HEAD
-      snapOffset: {x: 0, y: 0}
-=======
-      snapOffset: {x: 0, y: 25}
->>>>>>> 2d4d0eb2
-      snapOffsetDelta: {x: 0, y: 0}
-      snapCorner: 0
-      id: unity-transform-toolbar
-      index: 0
-      layout: 2
-      size: {x: 0, y: 0}
-      sizeOverriden: 0
-    - dockPosition: 0
-      containerId: overlay-container--left
-      floating: 0
-      collapsed: 0
-      displayed: 1
-      snapOffset: {x: 0, y: 197}
-      snapOffsetDelta: {x: 0, y: 0}
-      snapCorner: 0
-      id: unity-component-tools
-      index: 1
-      layout: 2
-      size: {x: 0, y: 0}
-      sizeOverriden: 0
-    - dockPosition: 0
-      containerId: overlay-container--right
-      floating: 0
-      collapsed: 0
-      displayed: 1
-      snapOffset: {x: 67.5, y: 86}
-      snapOffsetDelta: {x: 0, y: 0}
-      snapCorner: 0
-      id: Orientation
-      index: 0
-      layout: 4
-      size: {x: 0, y: 0}
-      sizeOverriden: 0
-    - dockPosition: 1
-      containerId: overlay-container--right
-      floating: 0
-      collapsed: 0
-      displayed: 0
-      snapOffset: {x: 0, y: 0}
-      snapOffsetDelta: {x: 0, y: 0}
-      snapCorner: 0
-      id: Scene View/Light Settings
-<<<<<<< HEAD
-      index: 1
-=======
-      index: 2
->>>>>>> 2d4d0eb2
-      layout: 4
-      size: {x: 0, y: 0}
-      sizeOverriden: 0
-    - dockPosition: 1
-      containerId: overlay-container--right
-      floating: 0
-      collapsed: 0
-      displayed: 0
-      snapOffset: {x: 0, y: 0}
-      snapOffsetDelta: {x: 0, y: 0}
-      snapCorner: 0
-      id: Scene View/Camera
-      index: 1
-      layout: 4
-      size: {x: 0, y: 0}
-      sizeOverriden: 0
-    - dockPosition: 1
-      containerId: overlay-container--right
-      floating: 0
-      collapsed: 0
-      displayed: 0
-      snapOffset: {x: 0, y: 0}
-      snapOffsetDelta: {x: 0, y: 0}
-      snapCorner: 0
-      id: Scene View/Cloth Constraints
-      index: 3
-      layout: 4
-      size: {x: 0, y: 0}
-      sizeOverriden: 0
-    - dockPosition: 1
-      containerId: overlay-container--right
-      floating: 0
-      collapsed: 0
-      displayed: 0
-      snapOffset: {x: 0, y: 0}
-      snapOffsetDelta: {x: 0, y: 0}
-      snapCorner: 0
-      id: Scene View/Cloth Collisions
-      index: 4
-      layout: 4
-      size: {x: 0, y: 0}
-      sizeOverriden: 0
-    - dockPosition: 1
-      containerId: overlay-container--right
-      floating: 0
-      collapsed: 0
-      displayed: 0
-      snapOffset: {x: 0, y: 0}
-      snapOffsetDelta: {x: 0, y: 0}
-      snapCorner: 0
-      id: Scene View/Navmesh Display
-      index: 4
-      layout: 4
-      size: {x: 0, y: 0}
-      sizeOverriden: 0
-    - dockPosition: 1
-      containerId: overlay-container--right
-      floating: 0
-      collapsed: 0
-      displayed: 0
-      snapOffset: {x: 0, y: 0}
-      snapOffsetDelta: {x: 0, y: 0}
-      snapCorner: 0
-      id: Scene View/Agent Display
-      index: 5
-      layout: 4
-      size: {x: 0, y: 0}
-      sizeOverriden: 0
-    - dockPosition: 1
-      containerId: overlay-container--right
-      floating: 0
-      collapsed: 0
-      displayed: 0
-      snapOffset: {x: 0, y: 0}
-      snapOffsetDelta: {x: 0, y: 0}
-      snapCorner: 0
-      id: Scene View/Obstacle Display
-      index: 6
-      layout: 4
-      size: {x: 0, y: 0}
-      sizeOverriden: 0
-    - dockPosition: 1
-      containerId: overlay-container--right
-      floating: 0
-      collapsed: 0
-      displayed: 0
-      snapOffset: {x: 0, y: 0}
-      snapOffsetDelta: {x: 0, y: 0}
-      snapCorner: 0
-      id: Scene View/Occlusion Culling
-      index: 5
-      layout: 4
-      size: {x: 0, y: 0}
-      sizeOverriden: 0
-    - dockPosition: 1
-      containerId: overlay-container--right
-      floating: 0
-      collapsed: 0
-      displayed: 0
-      snapOffset: {x: 0, y: 0}
-      snapOffsetDelta: {x: 0, y: 0}
-      snapCorner: 0
-      id: Scene View/Physics Debugger
-      index: 6
-      layout: 4
-      size: {x: 0, y: 0}
-      sizeOverriden: 0
-    - dockPosition: 1
-      containerId: overlay-container--right
-      floating: 0
-      collapsed: 0
-      displayed: 0
-      snapOffset: {x: 0, y: 0}
-      snapOffsetDelta: {x: 0, y: 0}
-      snapCorner: 0
-      id: Scene View/Scene Visibility
-      index: 7
-      layout: 4
-      size: {x: 0, y: 0}
-      sizeOverriden: 0
-    - dockPosition: 1
-      containerId: overlay-container--right
-      floating: 0
-      collapsed: 0
-      displayed: 0
-      snapOffset: {x: 0, y: 0}
-      snapOffsetDelta: {x: 0, y: 0}
-      snapCorner: 0
-      id: Scene View/Particles
-      index: 8
-      layout: 4
-      size: {x: 0, y: 0}
-      sizeOverriden: 0
-    - dockPosition: 1
-      containerId: overlay-container--right
-      floating: 0
-      collapsed: 0
-      displayed: 0
-      snapOffset: {x: 0, y: 0}
-      snapOffsetDelta: {x: 0, y: 0}
-      snapCorner: 0
-      id: Scene View/Tilemap
-      index: 11
-      layout: 4
-      size: {x: 0, y: 0}
-      sizeOverriden: 0
-    - dockPosition: 1
-      containerId: overlay-container--right
-      floating: 0
-      collapsed: 0
-      displayed: 0
-      snapOffset: {x: 0, y: 0}
-      snapOffsetDelta: {x: 0, y: 0}
-      snapCorner: 0
-      id: Scene View/Tilemap Palette Helper
-      index: 12
-      layout: 4
-      size: {x: 0, y: 0}
-      sizeOverriden: 0
-    - dockPosition: 1
-      containerId: overlay-container--right
-      floating: 0
-      collapsed: 0
-      displayed: 0
-      snapOffset: {x: 48, y: 48}
-      snapOffsetDelta: {x: 0, y: 0}
-      snapCorner: 0
-<<<<<<< HEAD
-      id: Scene View/TrailRenderer
-      index: 9
-=======
-      id: Scene View/Open Tile Palette
-      index: 0
->>>>>>> 2d4d0eb2
-      layout: 4
-      size: {x: 0, y: 0}
-      sizeOverriden: 0
-    - dockPosition: 1
-      containerId: overlay-container--right
-      floating: 0
-      collapsed: 0
-      displayed: 0
-<<<<<<< HEAD
-      snapOffset: {x: -244.79999, y: -139.99998}
-      snapOffsetDelta: {x: 0, y: 0}
-      snapCorner: 3
-      id: UnityEditor.SceneViewCameraOverlay
-      index: 14
-=======
-      snapOffset: {x: 48, y: 48}
-      snapOffsetDelta: {x: 0, y: 0}
-      snapCorner: 0
-      id: Scene View/Tilemap Focus
-      index: 1
->>>>>>> 2d4d0eb2
-      layout: 4
-      size: {x: 0, y: 0}
-      sizeOverriden: 0
-    - dockPosition: 1
-      containerId: overlay-container--right
-      floating: 0
-      collapsed: 0
-      displayed: 0
-      snapOffset: {x: 48, y: 48}
-      snapOffsetDelta: {x: 0, y: 0}
-      snapCorner: 0
-<<<<<<< HEAD
-      id: Scene View/Open Tile Palette
-      index: 0
-=======
-      id: Scene View/Path
-      index: 9
->>>>>>> 2d4d0eb2
-      layout: 4
-      size: {x: 0, y: 0}
-      sizeOverriden: 0
-    - dockPosition: 1
-      containerId: overlay-container--right
-      floating: 0
-      collapsed: 0
-      displayed: 0
-      snapOffset: {x: 48, y: 48}
-      snapOffsetDelta: {x: 0, y: 0}
-      snapCorner: 0
-<<<<<<< HEAD
-      id: Scene View/Tilemap Focus
-      index: 2
-=======
-      id: APV Overlay
-      index: 10
->>>>>>> 2d4d0eb2
-      layout: 4
-      size: {x: 0, y: 0}
-      sizeOverriden: 0
-    - dockPosition: 1
-      containerId: overlay-container--right
-      floating: 0
-      collapsed: 0
-      displayed: 0
-      snapOffset: {x: 48, y: 48}
-      snapOffsetDelta: {x: 0, y: 0}
-      snapCorner: 0
-<<<<<<< HEAD
-      id: Scene View/Path
-      index: 10
-=======
-      id: Cinemachine Tool Settings
-      index: 11
->>>>>>> 2d4d0eb2
-      layout: 4
-      size: {x: 0, y: 0}
-      sizeOverriden: 0
-    - dockPosition: 1
-      containerId: overlay-container--right
-      floating: 0
-      collapsed: 0
-<<<<<<< HEAD
-      displayed: 0
-      snapOffset: {x: 48, y: 48}
-      snapOffsetDelta: {x: 0, y: 0}
-      snapCorner: 0
-      id: APV Overlay
-      index: 11
-      layout: 4
-      size: {x: 0, y: 0}
-      sizeOverriden: 0
-    - dockPosition: 0
-      containerId: Floating
-      floating: 1
-      collapsed: 0
-      displayed: 0
-      snapOffset: {x: -111.20001, y: 35.99997}
-      snapOffsetDelta: {x: 0, y: 0}
-      snapCorner: 1
-      id: AINavigationOverlay
-      index: 0
-=======
-      displayed: 1
-      snapOffset: {x: 48, y: 48}
-      snapOffsetDelta: {x: 0, y: 0}
-      snapCorner: 0
-      id: Hot Reload
-      index: 12
->>>>>>> 2d4d0eb2
-      layout: 4
-      size: {x: 0, y: 0}
-      sizeOverriden: 0
-    - dockPosition: 1
-      containerId: overlay-container--right
-      floating: 0
-      collapsed: 0
-      displayed: 0
-      snapOffset: {x: 48, y: 48}
-      snapOffsetDelta: {x: 0, y: 0}
-      snapCorner: 0
-<<<<<<< HEAD
-      id: Cinemachine Tool Settings
-      index: 12
-=======
-      id: Scene View/TrailRenderer
-      index: 13
->>>>>>> 2d4d0eb2
-      layout: 4
-      size: {x: 0, y: 0}
-      sizeOverriden: 0
-    - dockPosition: 1
-      containerId: overlay-container--right
-      floating: 0
-      collapsed: 0
-      displayed: 1
-      snapOffset: {x: 48, y: 48}
-      snapOffsetDelta: {x: 0, y: 0}
-      snapCorner: 0
-<<<<<<< HEAD
-      id: Hot Reload
-      index: 13
-=======
-      id: UnityEditor.SceneViewCameraOverlay
-      index: 14
->>>>>>> 2d4d0eb2
-      layout: 4
-      size: {x: 0, y: 0}
-      sizeOverriden: 0
-    m_OverlaysVisible: 1
-<<<<<<< HEAD
-  m_WindowGUID: cc27987af1a868c49b0894db9c0f5429
-=======
-  m_WindowGUID: 32dee02e3da39d842a11221aec82c94b
->>>>>>> 2d4d0eb2
-  m_Gizmos: 1
-  m_OverrideSceneCullingMask: 6917529027641081856
-  m_SceneIsLit: 1
-  m_SceneLighting: 1
-  m_2DMode: 1
-  m_isRotationLocked: 0
-  m_PlayAudio: 0
-  m_AudioPlay: 0
-  m_Position:
-<<<<<<< HEAD
-    m_Target: {x: 45.819805, y: 68.14705, z: 4.9495263}
-    speed: 2
-    m_Value: {x: 45.819805, y: 68.14705, z: 4.9495263}
-=======
-    m_Target: {x: 834.8972, y: 2701.1987, z: -20.309092}
-    speed: 2
-    m_Value: {x: 834.8972, y: 2701.1987, z: -20.309092}
->>>>>>> 2d4d0eb2
-  m_RenderMode: 0
-  m_CameraMode:
-    drawMode: 0
-    name: Shaded
-    section: Shading Mode
-  m_ValidateTrueMetals: 0
-  m_DoValidateTrueMetals: 0
-  m_SceneViewState:
-    m_AlwaysRefresh: 0
-    showFog: 1
-    showSkybox: 1
-    showFlares: 1
-    showImageEffects: 1
-    showParticleSystems: 1
-    showVisualEffectGraphs: 1
-    m_FxEnabled: 1
-  m_Grid:
-    xGrid:
-      m_Fade:
-        m_Target: 0
-        speed: 2
-        m_Value: 0
-      m_Color: {r: 0.5, g: 0.5, b: 0.5, a: 0.4}
-      m_Pivot: {x: 0, y: 0, z: 0}
-      m_Size: {x: 0, y: 0}
-    yGrid:
-      m_Fade:
-        m_Target: 0
-        speed: 2
-        m_Value: 0
-      m_Color: {r: 0.5, g: 0.5, b: 0.5, a: 0.4}
-      m_Pivot: {x: 0, y: 0, z: 0}
-<<<<<<< HEAD
-      m_Size: {x: 1, y: 1}
-=======
-      m_Size: {x: 0, y: 0}
->>>>>>> 2d4d0eb2
-    zGrid:
-      m_Fade:
-        m_Target: 1
-        speed: 2
-        m_Value: 1
-      m_Color: {r: 0.5, g: 0.5, b: 0.5, a: 0.4}
-      m_Pivot: {x: 0, y: 0, z: 0}
-      m_Size: {x: 1, y: 1}
-    m_ShowGrid: 1
-    m_GridAxis: 1
-    m_gridOpacity: 0.5
-  m_Rotation:
-    m_Target: {x: 0, y: 0, z: 0, w: 1}
-    speed: 2
-    m_Value: {x: 0, y: 0, z: 0, w: 1}
-  m_Size:
-<<<<<<< HEAD
-    m_Target: 124.276634
-    speed: 2
-    m_Value: 124.276634
-=======
-    m_Target: 462.69302
-    speed: 2
-    m_Value: 462.69302
->>>>>>> 2d4d0eb2
-  m_Ortho:
-    m_Target: 1
-    speed: 2
-    m_Value: 1
-  m_CameraSettings:
-    m_Speed: 1
-    m_SpeedNormalized: 0.5
-<<<<<<< HEAD
-    m_SpeedMin: 0.001
-=======
-    m_SpeedMin: 0.01
->>>>>>> 2d4d0eb2
-    m_SpeedMax: 2
-    m_EasingEnabled: 1
-    m_EasingDuration: 0.4
-    m_AccelerationEnabled: 1
-    m_FieldOfViewHorizontalOrVertical: 60
-    m_NearClip: 0.03
-    m_FarClip: 10000
-    m_DynamicClip: 1
-    m_OcclusionCulling: 0
-  m_LastSceneViewRotation: {x: -0.08717229, y: 0.89959055, z: -0.21045254, w: -0.3726226}
-  m_LastSceneViewOrtho: 0
-  m_ReplacementShader: {fileID: 0}
-  m_ReplacementString: 
-  m_SceneVisActive: 1
-  m_LastLockedObject: {fileID: 0}
-  m_ViewIsLockedToObject: 0
-<<<<<<< HEAD
---- !u!114 &9
-=======
---- !u!114 &6
-MonoBehaviour:
-  m_ObjectHideFlags: 52
-  m_CorrespondingSourceObject: {fileID: 0}
-  m_PrefabInstance: {fileID: 0}
-  m_PrefabAsset: {fileID: 0}
-  m_GameObject: {fileID: 0}
-  m_Enabled: 1
-  m_EditorHideFlags: 1
-  m_Script: {fileID: 12006, guid: 0000000000000000e000000000000000, type: 0}
-  m_Name: GameView
-  m_EditorClassIdentifier: 
-  m_Children: []
-  m_Position:
-    serializedVersion: 2
-    x: 0
-    y: 482
-    width: 958
-    height: 457
-  m_MinSize: {x: 201, y: 221}
-  m_MaxSize: {x: 4001, y: 4021}
-  m_ActualView: {fileID: 2}
-  m_Panes:
-  - {fileID: 2}
-  m_Selected: 0
-  m_LastSelected: 0
---- !u!114 &7
->>>>>>> 2d4d0eb2
-MonoBehaviour:
-  m_ObjectHideFlags: 52
-  m_CorrespondingSourceObject: {fileID: 0}
-  m_PrefabInstance: {fileID: 0}
-  m_PrefabAsset: {fileID: 0}
-  m_GameObject: {fileID: 0}
-  m_Enabled: 1
-  m_EditorHideFlags: 0
-<<<<<<< HEAD
-  m_Script: {fileID: 12914, guid: 0000000000000000e000000000000000, type: 0}
-  m_Name: 
-  m_EditorClassIdentifier: 
-  m_MinSize: {x: 100, y: 100}
-  m_MaxSize: {x: 4000, y: 4000}
-  m_TitleContent:
-    m_Text: Animator
-    m_Image: {fileID: -1673928668082335149, guid: 0000000000000000d000000000000000, type: 0}
-    m_Tooltip: 
-  m_Pos:
-    serializedVersion: 2
-    x: 343
-    y: 73
-    width: 1134
-    height: 331
-=======
-  m_Script: {fileID: 12010, guid: 0000000000000000e000000000000000, type: 0}
-  m_Name: 
-  m_EditorClassIdentifier: 
-  m_Children:
-  - {fileID: 8}
-  - {fileID: 11}
-  m_Position:
-    serializedVersion: 2
-    x: 958
-    y: 0
-    width: 393
-    height: 939
-  m_MinSize: {x: 100, y: 100}
-  m_MaxSize: {x: 8096, y: 16192}
-  vertical: 1
-  controlID: 48026
---- !u!114 &8
-MonoBehaviour:
-  m_ObjectHideFlags: 52
-  m_CorrespondingSourceObject: {fileID: 0}
-  m_PrefabInstance: {fileID: 0}
-  m_PrefabAsset: {fileID: 0}
-  m_GameObject: {fileID: 0}
-  m_Enabled: 1
-  m_EditorHideFlags: 1
-  m_Script: {fileID: 12006, guid: 0000000000000000e000000000000000, type: 0}
-  m_Name: SceneHierarchyWindow
-  m_EditorClassIdentifier: 
-  m_Children: []
-  m_Position:
-    serializedVersion: 2
-    x: 0
-    y: 0
-    width: 393
-    height: 480
-  m_MinSize: {x: 202, y: 221}
-  m_MaxSize: {x: 4002, y: 4021}
-  m_ActualView: {fileID: 9}
-  m_Panes:
-  - {fileID: 9}
-  - {fileID: 10}
-  m_Selected: 0
-  m_LastSelected: 0
---- !u!114 &9
-MonoBehaviour:
-  m_ObjectHideFlags: 52
-  m_CorrespondingSourceObject: {fileID: 0}
-  m_PrefabInstance: {fileID: 0}
-  m_PrefabAsset: {fileID: 0}
-  m_GameObject: {fileID: 0}
-  m_Enabled: 1
-  m_EditorHideFlags: 1
-  m_Script: {fileID: 12061, guid: 0000000000000000e000000000000000, type: 0}
-  m_Name: 
-  m_EditorClassIdentifier: 
-  m_MinSize: {x: 200, y: 200}
-  m_MaxSize: {x: 4000, y: 4000}
-  m_TitleContent:
-    m_Text: Hierarchy
-    m_Image: {fileID: 7966133145522015247, guid: 0000000000000000d000000000000000, type: 0}
-    m_Tooltip: 
-  m_Pos:
-    serializedVersion: 2
-    x: 958
-    y: 73
-    width: 391
-    height: 459
->>>>>>> 2d4d0eb2
-  m_SerializedDataModeController:
-    m_DataMode: 0
-    m_PreferredDataMode: 0
-    m_SupportedDataModes: 
-    isAutomatic: 1
-  m_ViewDataDictionary: {fileID: 0}
-  m_OverlayCanvas:
-    m_LastAppliedPresetName: Default
-    m_SaveData: []
-    m_OverlaysVisible: 1
-<<<<<<< HEAD
-  m_ViewTransforms:
-    m_KeySerializationHelper:
-    - {fileID: -738659210607438721, guid: a39eb8fd20d653540bb1ee32cac557fe, type: 2}
-    m_ValueSerializationHelper:
-    - e00: 0.95365137
-      e01: 0
-      e02: 0
-      e03: -202.96356
-      e10: 0
-      e11: 0.95365137
-      e12: 0
-      e13: 8.232578
-      e20: 0
-      e21: 0
-      e22: 1
-      e23: 0
-      e30: 0
-      e31: 0
-      e32: 0
-      e33: 1
-  m_PreviewAnimator: {fileID: 0}
-  m_AnimatorController: {fileID: 9100000, guid: a39eb8fd20d653540bb1ee32cac557fe, type: 2}
-  m_BreadCrumbs:
-  - m_Target: {fileID: -738659210607438721, guid: a39eb8fd20d653540bb1ee32cac557fe, type: 2}
-    m_ScrollPosition: {x: 0, y: 0}
-  stateMachineGraph: {fileID: 0}
-  stateMachineGraphGUI: {fileID: 0}
-  blendTreeGraph: {fileID: 0}
-  blendTreeGraphGUI: {fileID: 0}
-  m_AutoLiveLink: 1
-  m_MiniTool: 0
-  m_LockTracker:
-    m_IsLocked: 0
-  m_CurrentEditor: 1
-  m_LayerEditor:
-    m_SelectedLayerIndex: 0
-=======
-  m_SceneHierarchy:
-    m_TreeViewState:
-      scrollPos: {x: 0, y: 0}
-      m_SelectedIDs: f0be0000
-      m_LastClickedID: 48880
-      m_ExpandedIDs: 5ccafeff52defeffae11ffffc028ffff8241ffff2c42ffff5c49ffff0e4afffff04effffc84fffffa450ffff7251ffff0256ffff4a97ffff70f3ffff96f4ffffcaf5ffff88fafffff4ffffff228700004687000060b100006ab100008eb100001eb4000084bd0000b2bd0000
-      m_RenameOverlay:
-        m_UserAcceptedRename: 0
-        m_Name: 
-        m_OriginalName: 
-        m_EditFieldRect:
-          serializedVersion: 2
-          x: 0
-          y: 0
-          width: 0
-          height: 0
-        m_UserData: 0
-        m_IsWaitingForDelay: 0
-        m_IsRenaming: 0
-        m_OriginalEventType: 11
-        m_IsRenamingFilename: 0
-        m_ClientGUIView: {fileID: 8}
-      m_SearchString: 
-    m_ExpandedScenes: []
-    m_CurrenRootInstanceID: 0
-    m_LockTracker:
-      m_IsLocked: 0
-    m_CurrentSortingName: TransformSorting
-  m_WindowGUID: 891030efa0a6e8f4894ec3411c2f08d9
->>>>>>> 2d4d0eb2
---- !u!114 &10
-MonoBehaviour:
-  m_ObjectHideFlags: 52
-  m_CorrespondingSourceObject: {fileID: 0}
-  m_PrefabInstance: {fileID: 0}
-  m_PrefabAsset: {fileID: 0}
-  m_GameObject: {fileID: 0}
-  m_Enabled: 1
-  m_EditorHideFlags: 0
-<<<<<<< HEAD
-  m_Script: {fileID: 12071, guid: 0000000000000000e000000000000000, type: 0}
-=======
-  m_Script: {fileID: 11500000, guid: f62a84c0b148b0a4582bdd9f1a69e6d3, type: 3}
->>>>>>> 2d4d0eb2
-  m_Name: 
-  m_EditorClassIdentifier: 
-  m_MinSize: {x: 100, y: 100}
-  m_MaxSize: {x: 4000, y: 4000}
-  m_TitleContent:
-<<<<<<< HEAD
-    m_Text: Animation
-    m_Image: {fileID: -8166618308981325432, guid: 0000000000000000d000000000000000, type: 0}
-    m_Tooltip: 
-  m_Pos:
-    serializedVersion: 2
-    x: 343
-    y: 73
-    width: 1134
-    height: 331
-=======
-    m_Text: ' Hot Reload'
-    m_Image: {fileID: 0}
-    m_Tooltip: 
-  m_Pos:
-    serializedVersion: 2
-    x: 958
-    y: 73
-    width: 391
-    height: 459
->>>>>>> 2d4d0eb2
-  m_SerializedDataModeController:
-    m_DataMode: 0
-    m_PreferredDataMode: 0
-    m_SupportedDataModes: 
-    isAutomatic: 1
-  m_ViewDataDictionary: {fileID: 0}
-  m_OverlayCanvas:
-    m_LastAppliedPresetName: Default
-    m_SaveData: []
-    m_OverlaysVisible: 1
-<<<<<<< HEAD
-  m_LockTracker:
-    m_IsLocked: 0
-  m_LastSelectedObjectID: 96974
-=======
->>>>>>> 2d4d0eb2
---- !u!114 &11
-MonoBehaviour:
-  m_ObjectHideFlags: 52
-  m_CorrespondingSourceObject: {fileID: 0}
-  m_PrefabInstance: {fileID: 0}
-  m_PrefabAsset: {fileID: 0}
-  m_GameObject: {fileID: 0}
-  m_Enabled: 1
-  m_EditorHideFlags: 0
-<<<<<<< HEAD
-  m_Script: {fileID: 12010, guid: 0000000000000000e000000000000000, type: 0}
-  m_Name: 
-  m_EditorClassIdentifier: 
-  m_Children:
-  - {fileID: 12}
-  - {fileID: 15}
-  m_Position:
-    serializedVersion: 2
-    x: 0
-    y: 352
-    width: 1478
-    height: 587
-  m_MinSize: {x: 200, y: 50}
-  m_MaxSize: {x: 16192, y: 8096}
-  vertical: 0
-  controlID: 155642
---- !u!114 &12
-MonoBehaviour:
-  m_ObjectHideFlags: 52
-  m_CorrespondingSourceObject: {fileID: 0}
-  m_PrefabInstance: {fileID: 0}
-  m_PrefabAsset: {fileID: 0}
-  m_GameObject: {fileID: 0}
-  m_Enabled: 1
-  m_EditorHideFlags: 1
-  m_Script: {fileID: 12006, guid: 0000000000000000e000000000000000, type: 0}
-  m_Name: ConsoleWindow
-=======
-  m_Script: {fileID: 12006, guid: 0000000000000000e000000000000000, type: 0}
-  m_Name: ProjectBrowser
->>>>>>> 2d4d0eb2
-  m_EditorClassIdentifier: 
-  m_Children: []
-  m_Position:
-    serializedVersion: 2
-    x: 0
-<<<<<<< HEAD
-    y: 0
-    width: 324
-    height: 587
-  m_MinSize: {x: 100, y: 100}
-  m_MaxSize: {x: 4000, y: 4000}
-  m_ActualView: {fileID: 14}
-  m_Panes:
-  - {fileID: 13}
-  - {fileID: 14}
-  m_Selected: 1
-  m_LastSelected: 0
---- !u!114 &13
-=======
-    y: 480
-    width: 393
-    height: 459
-  m_MinSize: {x: 232, y: 271}
-  m_MaxSize: {x: 10002, y: 10021}
-  m_ActualView: {fileID: 12}
-  m_Panes:
-  - {fileID: 12}
-  m_Selected: 0
-  m_LastSelected: 0
---- !u!114 &12
->>>>>>> 2d4d0eb2
-MonoBehaviour:
-  m_ObjectHideFlags: 52
-  m_CorrespondingSourceObject: {fileID: 0}
-  m_PrefabInstance: {fileID: 0}
-  m_PrefabAsset: {fileID: 0}
-  m_GameObject: {fileID: 0}
-  m_Enabled: 1
-  m_EditorHideFlags: 1
-  m_Script: {fileID: 12014, guid: 0000000000000000e000000000000000, type: 0}
-  m_Name: 
-  m_EditorClassIdentifier: 
-  m_MinSize: {x: 230, y: 250}
-  m_MaxSize: {x: 10000, y: 10000}
-  m_TitleContent:
-    m_Text: Project
-    m_Image: {fileID: -5467254957812901981, guid: 0000000000000000d000000000000000, type: 0}
-    m_Tooltip: 
-  m_Pos:
-    serializedVersion: 2
-<<<<<<< HEAD
-    x: 0
-    y: 425
-    width: 323
-    height: 566
-=======
-    x: 958
-    y: 553
-    width: 391
-    height: 438
->>>>>>> 2d4d0eb2
-  m_SerializedDataModeController:
-    m_DataMode: 0
-    m_PreferredDataMode: 0
-    m_SupportedDataModes: 
-    isAutomatic: 1
-  m_ViewDataDictionary: {fileID: 0}
-  m_OverlayCanvas:
-    m_LastAppliedPresetName: Default
-    m_SaveData: []
-    m_OverlaysVisible: 1
-  m_SearchFilter:
-    m_NameFilter: 
-    m_ClassNames: []
-    m_AssetLabels: []
-    m_AssetBundleNames: []
-    m_ReferencingInstanceIDs: 
-    m_SceneHandles: 
-    m_ShowAllHits: 0
-    m_SkipHidden: 0
-    m_SearchArea: 1
-    m_Folders:
-<<<<<<< HEAD
-    - Assets/Sprites
-=======
-    - Assets/Videos
->>>>>>> 2d4d0eb2
-    m_Globs: []
-    m_OriginalText: 
-    m_ImportLogFlags: 0
-    m_FilterByTypeIntersection: 0
-<<<<<<< HEAD
-  m_ViewMode: 0
-  m_StartGridSize: 64
-  m_LastFolders:
-  - Assets/Sprites
-  m_LastFoldersGridSize: -1
-  m_LastProjectPath: C:\Users\kla\Desktop\projectGGJ2024
-  m_LockTracker:
-    m_IsLocked: 0
-  m_FolderTreeState:
-    scrollPos: {x: 0, y: 81}
-    m_SelectedIDs: 9e820000
-    m_LastClickedID: 33438
-    m_ExpandedIDs: ffffffff00000000a6830000a8830000aa830000ac830000ae830000b0830000b2830000b4830000b6830000bc830000be830000c0830000c2830000c4830000c8830000cc830000188400003484000036840000be410100
-=======
-  m_ViewMode: 1
-  m_StartGridSize: 64
-  m_LastFolders:
-  - Assets/Videos
-  m_LastFoldersGridSize: -1
-  m_LastProjectPath: C:\Users\thesi\OneDrive\Desktop\projectGGJ2024
-  m_LockTracker:
-    m_IsLocked: 0
-  m_FolderTreeState:
-    scrollPos: {x: 0, y: 79}
-    m_SelectedIDs: 3cb40000
-    m_LastClickedID: 46140
-    m_ExpandedIDs: 000000005882000000ca9a3bffffff7f
->>>>>>> 2d4d0eb2
-    m_RenameOverlay:
-      m_UserAcceptedRename: 0
-      m_Name: 
-      m_OriginalName: 
-      m_EditFieldRect:
-        serializedVersion: 2
-        x: 0
-        y: 0
-        width: 0
-        height: 0
-      m_UserData: 0
-      m_IsWaitingForDelay: 0
-      m_IsRenaming: 0
-      m_OriginalEventType: 11
-      m_IsRenamingFilename: 1
-<<<<<<< HEAD
-      m_ClientGUIView: {fileID: 12}
-=======
-      m_ClientGUIView: {fileID: 11}
->>>>>>> 2d4d0eb2
-    m_SearchString: 
-    m_CreateAssetUtility:
-      m_EndAction: {fileID: 0}
-      m_InstanceID: 0
-      m_Path: 
-      m_Icon: {fileID: 0}
-      m_ResourceFile: 
-  m_AssetTreeState:
-<<<<<<< HEAD
-    scrollPos: {x: 0, y: 584}
-    m_SelectedIDs: acdaf9ff
-    m_LastClickedID: 0
-    m_ExpandedIDs: ffffffff00000000a6830000a8830000aa830000ac830000ae830000b0830000b2830000b4830000b6830000bc830000be830000c0830000c2830000c4830000c8830000cc830000188400003484000036840000be410100
-=======
-    scrollPos: {x: 0, y: 0}
-    m_SelectedIDs: 
-    m_LastClickedID: 0
-    m_ExpandedIDs: 000000005882000000ca9a3bffffff7f
->>>>>>> 2d4d0eb2
-    m_RenameOverlay:
-      m_UserAcceptedRename: 0
-      m_Name: 
-      m_OriginalName: 
-      m_EditFieldRect:
-        serializedVersion: 2
-        x: 0
-        y: 0
-        width: 0
-        height: 0
-      m_UserData: 0
-      m_IsWaitingForDelay: 0
-      m_IsRenaming: 0
-      m_OriginalEventType: 11
-      m_IsRenamingFilename: 1
-<<<<<<< HEAD
-      m_ClientGUIView: {fileID: 12}
-=======
-      m_ClientGUIView: {fileID: 0}
->>>>>>> 2d4d0eb2
-    m_SearchString: 
-    m_CreateAssetUtility:
-      m_EndAction: {fileID: 0}
-      m_InstanceID: 0
-      m_Path: 
-      m_Icon: {fileID: 0}
-      m_ResourceFile: 
-  m_ListAreaState:
-<<<<<<< HEAD
-    m_SelectedInstanceIDs: acdaf9ff
-    m_LastClickedInstanceID: -402772
-    m_HadKeyboardFocusLastEvent: 0
-    m_ExpandedInstanceIDs: c6230000
-=======
-    m_SelectedInstanceIDs: f0be0000
-    m_LastClickedInstanceID: 48880
-    m_HadKeyboardFocusLastEvent: 1
-    m_ExpandedInstanceIDs: 54baf9ff40bf010086910100309fffff
->>>>>>> 2d4d0eb2
-    m_RenameOverlay:
-      m_UserAcceptedRename: 0
-      m_Name: 
-      m_OriginalName: 
-      m_EditFieldRect:
-        serializedVersion: 2
-        x: 0
-        y: 0
-        width: 0
-        height: 0
-      m_UserData: 0
-      m_IsWaitingForDelay: 0
-      m_IsRenaming: 0
-      m_OriginalEventType: 11
-      m_IsRenamingFilename: 1
-<<<<<<< HEAD
-      m_ClientGUIView: {fileID: 12}
-=======
-      m_ClientGUIView: {fileID: 11}
->>>>>>> 2d4d0eb2
-    m_CreateAssetUtility:
-      m_EndAction: {fileID: 0}
-      m_InstanceID: 0
-      m_Path: 
-      m_Icon: {fileID: 0}
-      m_ResourceFile: 
-    m_NewAssetIndexInList: -1
-<<<<<<< HEAD
-    m_ScrollPosition: {x: 0, y: 49}
-    m_GridSize: 64
-  m_SkipHiddenPackages: 0
-  m_DirectoriesAreaWidth: 207
---- !u!114 &14
-MonoBehaviour:
-  m_ObjectHideFlags: 52
-  m_CorrespondingSourceObject: {fileID: 0}
-  m_PrefabInstance: {fileID: 0}
-  m_PrefabAsset: {fileID: 0}
-  m_GameObject: {fileID: 0}
-  m_Enabled: 1
-  m_EditorHideFlags: 1
-  m_Script: {fileID: 12003, guid: 0000000000000000e000000000000000, type: 0}
-  m_Name: 
-  m_EditorClassIdentifier: 
-  m_MinSize: {x: 100, y: 100}
-  m_MaxSize: {x: 4000, y: 4000}
-  m_TitleContent:
-    m_Text: Console
-    m_Image: {fileID: -4327648978806127646, guid: 0000000000000000d000000000000000, type: 0}
-    m_Tooltip: 
-  m_Pos:
-    serializedVersion: 2
-    x: 0
-    y: 425
-    width: 323
-    height: 566
-  m_SerializedDataModeController:
-    m_DataMode: 0
-    m_PreferredDataMode: 0
-    m_SupportedDataModes: 
-    isAutomatic: 1
-  m_ViewDataDictionary: {fileID: 0}
-  m_OverlayCanvas:
-    m_LastAppliedPresetName: Default
-    m_SaveData: []
-    m_OverlaysVisible: 1
---- !u!114 &15
-MonoBehaviour:
-  m_ObjectHideFlags: 52
-  m_CorrespondingSourceObject: {fileID: 0}
-  m_PrefabInstance: {fileID: 0}
-  m_PrefabAsset: {fileID: 0}
-  m_GameObject: {fileID: 0}
-  m_Enabled: 1
-  m_EditorHideFlags: 0
-  m_Script: {fileID: 12006, guid: 0000000000000000e000000000000000, type: 0}
-  m_Name: GameView
-  m_EditorClassIdentifier: 
-  m_Children: []
-  m_Position:
-    serializedVersion: 2
-    x: 324
-    y: 0
-    width: 1154
-    height: 587
-  m_MinSize: {x: 200, y: 200}
-  m_MaxSize: {x: 4000, y: 4000}
-  m_ActualView: {fileID: 2}
-  m_Panes:
-  - {fileID: 2}
-  m_Selected: 0
-  m_LastSelected: 0
---- !u!114 &16
-=======
-    m_ScrollPosition: {x: 0, y: 0}
-    m_GridSize: 64
-  m_SkipHiddenPackages: 0
-  m_DirectoriesAreaWidth: 113
---- !u!114 &13
->>>>>>> 2d4d0eb2
-MonoBehaviour:
-  m_ObjectHideFlags: 52
-  m_CorrespondingSourceObject: {fileID: 0}
-  m_PrefabInstance: {fileID: 0}
-  m_PrefabAsset: {fileID: 0}
-  m_GameObject: {fileID: 0}
-  m_Enabled: 1
-  m_EditorHideFlags: 1
-  m_Script: {fileID: 12006, guid: 0000000000000000e000000000000000, type: 0}
-<<<<<<< HEAD
-  m_Name: 
-=======
-  m_Name: InspectorWindow
->>>>>>> 2d4d0eb2
-  m_EditorClassIdentifier: 
-  m_Children: []
-  m_Position:
-    serializedVersion: 2
-<<<<<<< HEAD
-    x: 1478
-    y: 0
-    width: 442
-    height: 939
-  m_MinSize: {x: 275, y: 50}
-  m_MaxSize: {x: 4000, y: 4000}
-  m_ActualView: {fileID: 17}
-  m_Panes:
-  - {fileID: 17}
-  m_Selected: 0
-  m_LastSelected: 0
---- !u!114 &17
-=======
-    x: 1351
-    y: 0
-    width: 569
-    height: 939
-  m_MinSize: {x: 276, y: 71}
-  m_MaxSize: {x: 4001, y: 4021}
-  m_ActualView: {fileID: 14}
-  m_Panes:
-  - {fileID: 14}
-  - {fileID: 15}
-  m_Selected: 0
-  m_LastSelected: 1
---- !u!114 &14
->>>>>>> 2d4d0eb2
-MonoBehaviour:
-  m_ObjectHideFlags: 52
-  m_CorrespondingSourceObject: {fileID: 0}
-  m_PrefabInstance: {fileID: 0}
-  m_PrefabAsset: {fileID: 0}
-  m_GameObject: {fileID: 0}
-  m_Enabled: 1
-  m_EditorHideFlags: 1
-  m_Script: {fileID: 12019, guid: 0000000000000000e000000000000000, type: 0}
-  m_Name: 
-  m_EditorClassIdentifier: 
-  m_MinSize: {x: 275, y: 50}
-  m_MaxSize: {x: 4000, y: 4000}
-  m_TitleContent:
-    m_Text: Inspector
-    m_Image: {fileID: -2667387946076563598, guid: 0000000000000000d000000000000000, type: 0}
-    m_Tooltip: 
-  m_Pos:
-    serializedVersion: 2
-<<<<<<< HEAD
-    x: 1478
-    y: 73
-    width: 441
-=======
-    x: 1351
-    y: 73
-    width: 568
->>>>>>> 2d4d0eb2
-    height: 918
-  m_SerializedDataModeController:
-    m_DataMode: 0
-    m_PreferredDataMode: 0
-    m_SupportedDataModes: 
-    isAutomatic: 1
-  m_ViewDataDictionary: {fileID: 0}
-  m_OverlayCanvas:
-    m_LastAppliedPresetName: Default
-    m_SaveData: []
-    m_OverlaysVisible: 1
-  m_ObjectsLockedBeforeSerialization: []
-  m_InstanceIDsLockedBeforeSerialization: 
-  m_PreviewResizer:
-    m_CachedPref: -160
-    m_ControlHash: -371814159
-    m_PrefName: Preview_InspectorPreview
-<<<<<<< HEAD
-  m_LastInspectedObjectInstanceID: -402772
-=======
-  m_LastInspectedObjectInstanceID: -1
->>>>>>> 2d4d0eb2
-  m_LastVerticalScrollValue: 0
-  m_GlobalObjectId: 
-  m_InspectorMode: 0
-  m_LockTracker:
-    m_IsLocked: 0
-<<<<<<< HEAD
-  m_PreviewWindow: {fileID: 0}
-=======
-  m_PreviewWindow: {fileID: 0}
---- !u!114 &15
-MonoBehaviour:
-  m_ObjectHideFlags: 52
-  m_CorrespondingSourceObject: {fileID: 0}
-  m_PrefabInstance: {fileID: 0}
-  m_PrefabAsset: {fileID: 0}
-  m_GameObject: {fileID: 0}
-  m_Enabled: 1
-  m_EditorHideFlags: 0
-  m_Script: {fileID: 12373, guid: 0000000000000000e000000000000000, type: 0}
-  m_Name: 
-  m_EditorClassIdentifier: 
-  m_MinSize: {x: 100, y: 100}
-  m_MaxSize: {x: 4000, y: 4000}
-  m_TitleContent:
-    m_Text: Audio Mixer
-    m_Image: {fileID: 2344599766593239149, guid: 0000000000000000d000000000000000, type: 0}
-    m_Tooltip: 
-  m_Pos:
-    serializedVersion: 2
-    x: 1351
-    y: 73
-    width: 568
-    height: 918
-  m_SerializedDataModeController:
-    m_DataMode: 0
-    m_PreferredDataMode: 0
-    m_SupportedDataModes: 
-    isAutomatic: 1
-  m_ViewDataDictionary: {fileID: 0}
-  m_OverlayCanvas:
-    m_LastAppliedPresetName: Default
-    m_SaveData: []
-    m_OverlaysVisible: 1
-  m_MixersTreeState:
-    scrollPos: {x: 0, y: 0}
-    m_SelectedIDs: 
-    m_LastClickedID: -24784
-    m_ExpandedIDs: 12eb343c
-    m_RenameOverlay:
-      m_UserAcceptedRename: 0
-      m_Name: 
-      m_OriginalName: 
-      m_EditFieldRect:
-        serializedVersion: 2
-        x: 0
-        y: 0
-        width: 0
-        height: 0
-      m_UserData: 0
-      m_IsWaitingForDelay: 0
-      m_IsRenaming: 0
-      m_OriginalEventType: 11
-      m_IsRenamingFilename: 0
-      m_ClientGUIView: {fileID: 0}
-    m_SearchString: 
-    m_CreateAssetUtility:
-      m_EndAction: {fileID: 0}
-      m_InstanceID: 0
-      m_Path: 
-      m_Icon: {fileID: 0}
-      m_ResourceFile: 
-  m_LayoutStripsOnTop:
-    m_VerticalSplitter:
-      ID: 0
-      splitterInitialOffset: 0
-      currentActiveSplitter: -1
-      realSizes:
-      - 65
-      - 35
-      relativeSizes:
-      - 0.65
-      - 0.35000002
-      minSizes:
-      - 85
-      - 105
-      maxSizes:
-      - 0
-      - 0
-      lastTotalSize: 0
-      splitSize: 6
-      xOffset: 0
-      m_Version: 1
-      oldRealSizes: 
-      oldMinSizes: 
-      oldMaxSizes: 
-      oldSplitSize: 0
-    m_HorizontalSplitter:
-      ID: 0
-      splitterInitialOffset: 0
-      currentActiveSplitter: -1
-      realSizes:
-      - 60
-      - 60
-      - 60
-      - 60
-      relativeSizes:
-      - 0.25
-      - 0.25
-      - 0.25
-      - 0.25
-      minSizes:
-      - 85
-      - 85
-      - 85
-      - 85
-      maxSizes:
-      - 0
-      - 0
-      - 0
-      - 0
-      lastTotalSize: 0
-      splitSize: 6
-      xOffset: 0
-      m_Version: 1
-      oldRealSizes: 
-      oldMinSizes: 
-      oldMaxSizes: 
-      oldSplitSize: 0
-  m_LayoutStripsOnRight:
-    m_VerticalSplitter:
-      ID: 0
-      splitterInitialOffset: 0
-      currentActiveSplitter: -1
-      realSizes:
-      - 60
-      - 60
-      - 60
-      - 60
-      relativeSizes:
-      - 0.25
-      - 0.25
-      - 0.25
-      - 0.25
-      minSizes:
-      - 100
-      - 85
-      - 85
-      - 85
-      maxSizes:
-      - 0
-      - 0
-      - 0
-      - 0
-      lastTotalSize: 0
-      splitSize: 6
-      xOffset: 0
-      m_Version: 1
-      oldRealSizes: 
-      oldMinSizes: 
-      oldMaxSizes: 
-      oldSplitSize: 0
-    m_HorizontalSplitter:
-      ID: 20973
-      splitterInitialOffset: 0
-      currentActiveSplitter: -1
-      realSizes:
-      - 170
-      - 398
-      relativeSizes:
-      - 0.3
-      - 0.7
-      minSizes:
-      - 160
-      - 160
-      maxSizes:
-      - 0
-      - 0
-      lastTotalSize: 568
-      splitSize: 6
-      xOffset: 0
-      m_Version: 1
-      oldRealSizes: 
-      oldMinSizes: 
-      oldMaxSizes: 
-      oldSplitSize: 0
-  m_SectionOrder: 00000000030000000100000002000000
-  m_LayoutMode: 1
-  m_SortGroupsAlphabetically: 0
-  m_ShowReferencedBuses: 1
-  m_ShowBusConnections: 0
-  m_ShowBusConnectionsOfSelection: 0
->>>>>>> 2d4d0eb2
+%YAML 1.1
+%TAG !u! tag:unity3d.com,2011:
+--- !u!114 &1
+MonoBehaviour:
+  m_ObjectHideFlags: 52
+  m_CorrespondingSourceObject: {fileID: 0}
+  m_PrefabInstance: {fileID: 0}
+  m_PrefabAsset: {fileID: 0}
+  m_GameObject: {fileID: 0}
+  m_Enabled: 1
+  m_EditorHideFlags: 1
+  m_Script: {fileID: 12010, guid: 0000000000000000e000000000000000, type: 0}
+  m_Name: 
+  m_EditorClassIdentifier: 
+  m_Children:
+  - {fileID: 3}
+  - {fileID: 7}
+  - {fileID: 13}
+  m_Position:
+    serializedVersion: 2
+    x: 0
+    y: 30
+    width: 1920
+    height: 939
+  m_MinSize: {x: 300, y: 100}
+  m_MaxSize: {x: 24288, y: 16192}
+  vertical: 0
+  controlID: -1
+--- !u!114 &2
+MonoBehaviour:
+  m_ObjectHideFlags: 52
+  m_CorrespondingSourceObject: {fileID: 0}
+  m_PrefabInstance: {fileID: 0}
+  m_PrefabAsset: {fileID: 0}
+  m_GameObject: {fileID: 0}
+  m_Enabled: 1
+  m_EditorHideFlags: 1
+  m_Script: {fileID: 12015, guid: 0000000000000000e000000000000000, type: 0}
+  m_Name: 
+  m_EditorClassIdentifier: 
+  m_MinSize: {x: 200, y: 200}
+  m_MaxSize: {x: 4000, y: 4000}
+  m_TitleContent:
+    m_Text: Game
+    m_Image: {fileID: -6423792434712278376, guid: 0000000000000000d000000000000000, type: 0}
+    m_Tooltip: 
+  m_Pos:
+    serializedVersion: 2
+    x: 0
+    y: 555
+    width: 957
+    height: 436
+  m_SerializedDataModeController:
+    m_DataMode: 0
+    m_PreferredDataMode: 0
+    m_SupportedDataModes: 
+    isAutomatic: 1
+  m_ViewDataDictionary: {fileID: 0}
+  m_OverlayCanvas:
+    m_LastAppliedPresetName: Default
+    m_SaveData: []
+    m_OverlaysVisible: 1
+  m_SerializedViewNames: []
+  m_SerializedViewValues: []
+  m_PlayModeViewName: GameView
+  m_ShowGizmos: 0
+  m_TargetDisplay: 0
+  m_ClearColor: {r: 0, g: 0, b: 0, a: 0}
+  m_TargetSize: {x: 738, y: 415}
+  m_TextureFilterMode: 0
+  m_TextureHideFlags: 61
+  m_RenderIMGUI: 1
+  m_EnterPlayModeBehavior: 0
+  m_UseMipMap: 0
+  m_VSyncEnabled: 0
+  m_Gizmos: 0
+  m_Stats: 0
+  m_SelectedSizes: 01000000000000000000000000000000000000000000000000000000000000000000000000000000
+  m_ZoomArea:
+    m_HRangeLocked: 0
+    m_VRangeLocked: 0
+    hZoomLockedByDefault: 0
+    vZoomLockedByDefault: 0
+    m_HBaseRangeMin: -369
+    m_HBaseRangeMax: 369
+    m_VBaseRangeMin: -207.5
+    m_VBaseRangeMax: 207.5
+    m_HAllowExceedBaseRangeMin: 1
+    m_HAllowExceedBaseRangeMax: 1
+    m_VAllowExceedBaseRangeMin: 1
+    m_VAllowExceedBaseRangeMax: 1
+    m_ScaleWithWindow: 0
+    m_HSlider: 0
+    m_VSlider: 0
+    m_IgnoreScrollWheelUntilClicked: 0
+    m_EnableMouseInput: 0
+    m_EnableSliderZoomHorizontal: 0
+    m_EnableSliderZoomVertical: 0
+    m_UniformScale: 1
+    m_UpDirection: 1
+    m_DrawArea:
+      serializedVersion: 2
+      x: 0
+      y: 21
+      width: 957
+      height: 415
+    m_Scale: {x: 1, y: 1}
+    m_Translation: {x: 478.5, y: 207.5}
+    m_MarginLeft: 0
+    m_MarginRight: 0
+    m_MarginTop: 0
+    m_MarginBottom: 0
+    m_LastShownAreaInsideMargins:
+      serializedVersion: 2
+      x: -478.5
+      y: -207.5
+      width: 957
+      height: 415
+    m_MinimalGUI: 1
+  m_defaultScale: 1
+  m_LastWindowPixelSize: {x: 957, y: 436}
+  m_ClearInEditMode: 1
+  m_NoCameraWarning: 1
+  m_LowResolutionForAspectRatios: 01000000000000000000
+  m_XRRenderMode: 0
+  m_RenderTexture: {fileID: 0}
+--- !u!114 &3
+MonoBehaviour:
+  m_ObjectHideFlags: 52
+  m_CorrespondingSourceObject: {fileID: 0}
+  m_PrefabInstance: {fileID: 0}
+  m_PrefabAsset: {fileID: 0}
+  m_GameObject: {fileID: 0}
+  m_Enabled: 1
+  m_EditorHideFlags: 1
+  m_Script: {fileID: 12010, guid: 0000000000000000e000000000000000, type: 0}
+  m_Name: 
+  m_EditorClassIdentifier: 
+  m_Children:
+  - {fileID: 4}
+  - {fileID: 6}
+  m_Position:
+    serializedVersion: 2
+    x: 0
+    y: 0
+    width: 958
+    height: 939
+  m_MinSize: {x: 100, y: 100}
+  m_MaxSize: {x: 8096, y: 16192}
+  vertical: 1
+  controlID: -1
+--- !u!114 &4
+MonoBehaviour:
+  m_ObjectHideFlags: 52
+  m_CorrespondingSourceObject: {fileID: 0}
+  m_PrefabInstance: {fileID: 0}
+  m_PrefabAsset: {fileID: 0}
+  m_GameObject: {fileID: 0}
+  m_Enabled: 1
+  m_EditorHideFlags: 1
+  m_Script: {fileID: 12006, guid: 0000000000000000e000000000000000, type: 0}
+  m_Name: 
+  m_EditorClassIdentifier: 
+  m_Children: []
+  m_Position:
+    serializedVersion: 2
+    x: 0
+    y: 0
+    width: 958
+    height: 482
+  m_MinSize: {x: 201, y: 221}
+  m_MaxSize: {x: 4001, y: 4021}
+  m_ActualView: {fileID: 5}
+  m_Panes:
+  - {fileID: 5}
+  m_Selected: 0
+  m_LastSelected: 0
+--- !u!114 &5
+MonoBehaviour:
+  m_ObjectHideFlags: 52
+  m_CorrespondingSourceObject: {fileID: 0}
+  m_PrefabInstance: {fileID: 0}
+  m_PrefabAsset: {fileID: 0}
+  m_GameObject: {fileID: 0}
+  m_Enabled: 1
+  m_EditorHideFlags: 1
+  m_Script: {fileID: 12013, guid: 0000000000000000e000000000000000, type: 0}
+  m_Name: 
+  m_EditorClassIdentifier: 
+  m_MinSize: {x: 200, y: 200}
+  m_MaxSize: {x: 4000, y: 4000}
+  m_TitleContent:
+    m_Text: Scene
+    m_Image: {fileID: 2593428753322112591, guid: 0000000000000000d000000000000000, type: 0}
+    m_Tooltip: 
+  m_Pos:
+    serializedVersion: 2
+    x: 0
+    y: 73
+    width: 957
+    height: 461
+  m_SerializedDataModeController:
+    m_DataMode: 0
+    m_PreferredDataMode: 0
+    m_SupportedDataModes: 
+    isAutomatic: 1
+  m_ViewDataDictionary: {fileID: 0}
+  m_OverlayCanvas:
+    m_LastAppliedPresetName: Default
+    m_SaveData:
+    - dockPosition: 0
+      containerId: overlay-toolbar__top
+      floating: 0
+      collapsed: 0
+      displayed: 1
+      snapOffset: {x: -171, y: -26}
+      snapOffsetDelta: {x: 0, y: 0}
+      snapCorner: 3
+      id: Tool Settings
+      index: 0
+      layout: 1
+      size: {x: 0, y: 0}
+      sizeOverriden: 0
+    - dockPosition: 0
+      containerId: overlay-toolbar__top
+      floating: 0
+      collapsed: 0
+      displayed: 1
+      snapOffset: {x: -141, y: 149}
+      snapOffsetDelta: {x: 0, y: 0}
+      snapCorner: 1
+      id: unity-grid-and-snap-toolbar
+      index: 1
+      layout: 1
+      size: {x: 0, y: 0}
+      sizeOverriden: 0
+    - dockPosition: 1
+      containerId: overlay-toolbar__top
+      floating: 0
+      collapsed: 0
+      displayed: 1
+      snapOffset: {x: 0, y: 25}
+      snapOffsetDelta: {x: 0, y: 0}
+      snapCorner: 0
+      id: unity-scene-view-toolbar
+      index: 0
+      layout: 1
+      size: {x: 0, y: 0}
+      sizeOverriden: 0
+    - dockPosition: 1
+      containerId: overlay-toolbar__top
+      floating: 0
+      collapsed: 0
+      displayed: 0
+      snapOffset: {x: 0, y: 0}
+      snapOffsetDelta: {x: 0, y: 0}
+      snapCorner: 1
+      id: unity-search-toolbar
+      index: 1
+      layout: 1
+      size: {x: 0, y: 0}
+      sizeOverriden: 0
+    - dockPosition: 0
+      containerId: overlay-container--left
+      floating: 0
+      collapsed: 0
+      displayed: 1
+      snapOffset: {x: 0, y: 0}
+      snapOffsetDelta: {x: 0, y: 0}
+      snapCorner: 0
+      id: unity-transform-toolbar
+      index: 0
+      layout: 2
+      size: {x: 0, y: 0}
+      sizeOverriden: 0
+    - dockPosition: 0
+      containerId: overlay-container--left
+      floating: 0
+      collapsed: 0
+      displayed: 1
+      snapOffset: {x: 0, y: 197}
+      snapOffsetDelta: {x: 0, y: 0}
+      snapCorner: 0
+      id: unity-component-tools
+      index: 1
+      layout: 2
+      size: {x: 0, y: 0}
+      sizeOverriden: 0
+    - dockPosition: 0
+      containerId: overlay-container--right
+      floating: 0
+      collapsed: 0
+      displayed: 1
+      snapOffset: {x: 67.5, y: 86}
+      snapOffsetDelta: {x: 0, y: 0}
+      snapCorner: 0
+      id: Orientation
+      index: 0
+      layout: 4
+      size: {x: 0, y: 0}
+      sizeOverriden: 0
+    - dockPosition: 1
+      containerId: overlay-container--right
+      floating: 0
+      collapsed: 0
+      displayed: 0
+      snapOffset: {x: 0, y: 0}
+      snapOffsetDelta: {x: 0, y: 0}
+      snapCorner: 0
+      id: Scene View/Light Settings
+      index: 2
+      layout: 4
+      size: {x: 0, y: 0}
+      sizeOverriden: 0
+    - dockPosition: 1
+      containerId: overlay-container--right
+      floating: 0
+      collapsed: 0
+      displayed: 0
+      snapOffset: {x: 0, y: 0}
+      snapOffsetDelta: {x: 0, y: 0}
+      snapCorner: 0
+      id: Scene View/Camera
+      index: 1
+      layout: 4
+      size: {x: 0, y: 0}
+      sizeOverriden: 0
+    - dockPosition: 1
+      containerId: overlay-container--right
+      floating: 0
+      collapsed: 0
+      displayed: 0
+      snapOffset: {x: 0, y: 0}
+      snapOffsetDelta: {x: 0, y: 0}
+      snapCorner: 0
+      id: Scene View/Cloth Constraints
+      index: 3
+      layout: 4
+      size: {x: 0, y: 0}
+      sizeOverriden: 0
+    - dockPosition: 1
+      containerId: overlay-container--right
+      floating: 0
+      collapsed: 0
+      displayed: 0
+      snapOffset: {x: 0, y: 0}
+      snapOffsetDelta: {x: 0, y: 0}
+      snapCorner: 0
+      id: Scene View/Cloth Collisions
+      index: 4
+      layout: 4
+      size: {x: 0, y: 0}
+      sizeOverriden: 0
+    - dockPosition: 1
+      containerId: overlay-container--right
+      floating: 0
+      collapsed: 0
+      displayed: 0
+      snapOffset: {x: 0, y: 0}
+      snapOffsetDelta: {x: 0, y: 0}
+      snapCorner: 0
+      id: Scene View/Navmesh Display
+      index: 4
+      layout: 4
+      size: {x: 0, y: 0}
+      sizeOverriden: 0
+    - dockPosition: 1
+      containerId: overlay-container--right
+      floating: 0
+      collapsed: 0
+      displayed: 0
+      snapOffset: {x: 0, y: 0}
+      snapOffsetDelta: {x: 0, y: 0}
+      snapCorner: 0
+      id: Scene View/Agent Display
+      index: 5
+      layout: 4
+      size: {x: 0, y: 0}
+      sizeOverriden: 0
+    - dockPosition: 1
+      containerId: overlay-container--right
+      floating: 0
+      collapsed: 0
+      displayed: 0
+      snapOffset: {x: 0, y: 0}
+      snapOffsetDelta: {x: 0, y: 0}
+      snapCorner: 0
+      id: Scene View/Obstacle Display
+      index: 6
+      layout: 4
+      size: {x: 0, y: 0}
+      sizeOverriden: 0
+    - dockPosition: 1
+      containerId: overlay-container--right
+      floating: 0
+      collapsed: 0
+      displayed: 0
+      snapOffset: {x: 0, y: 0}
+      snapOffsetDelta: {x: 0, y: 0}
+      snapCorner: 0
+      id: Scene View/Occlusion Culling
+      index: 5
+      layout: 4
+      size: {x: 0, y: 0}
+      sizeOverriden: 0
+    - dockPosition: 1
+      containerId: overlay-container--right
+      floating: 0
+      collapsed: 0
+      displayed: 0
+      snapOffset: {x: 0, y: 0}
+      snapOffsetDelta: {x: 0, y: 0}
+      snapCorner: 0
+      id: Scene View/Physics Debugger
+      index: 6
+      layout: 4
+      size: {x: 0, y: 0}
+      sizeOverriden: 0
+    - dockPosition: 1
+      containerId: overlay-container--right
+      floating: 0
+      collapsed: 0
+      displayed: 0
+      snapOffset: {x: 0, y: 0}
+      snapOffsetDelta: {x: 0, y: 0}
+      snapCorner: 0
+      id: Scene View/Scene Visibility
+      index: 7
+      layout: 4
+      size: {x: 0, y: 0}
+      sizeOverriden: 0
+    - dockPosition: 1
+      containerId: overlay-container--right
+      floating: 0
+      collapsed: 0
+      displayed: 0
+      snapOffset: {x: 0, y: 0}
+      snapOffsetDelta: {x: 0, y: 0}
+      snapCorner: 0
+      id: Scene View/Particles
+      index: 8
+      layout: 4
+      size: {x: 0, y: 0}
+      sizeOverriden: 0
+    - dockPosition: 1
+      containerId: overlay-container--right
+      floating: 0
+      collapsed: 0
+      displayed: 0
+      snapOffset: {x: 0, y: 0}
+      snapOffsetDelta: {x: 0, y: 0}
+      snapCorner: 0
+      id: Scene View/Tilemap
+      index: 11
+      layout: 4
+      size: {x: 0, y: 0}
+      sizeOverriden: 0
+    - dockPosition: 1
+      containerId: overlay-container--right
+      floating: 0
+      collapsed: 0
+      displayed: 0
+      snapOffset: {x: 0, y: 0}
+      snapOffsetDelta: {x: 0, y: 0}
+      snapCorner: 0
+      id: Scene View/Tilemap Palette Helper
+      index: 12
+      layout: 4
+      size: {x: 0, y: 0}
+      sizeOverriden: 0
+    - dockPosition: 1
+      containerId: overlay-container--right
+      floating: 0
+      collapsed: 0
+      displayed: 0
+      snapOffset: {x: 48, y: 48}
+      snapOffsetDelta: {x: 0, y: 0}
+      snapCorner: 0
+      id: Scene View/Open Tile Palette
+      index: 0
+      layout: 4
+      size: {x: 0, y: 0}
+      sizeOverriden: 0
+    - dockPosition: 1
+      containerId: overlay-container--right
+      floating: 0
+      collapsed: 0
+      displayed: 0
+      snapOffset: {x: 48, y: 48}
+      snapOffsetDelta: {x: 0, y: 0}
+      snapCorner: 0
+      id: Scene View/Tilemap Focus
+      index: 1
+      layout: 4
+      size: {x: 0, y: 0}
+      sizeOverriden: 0
+    - dockPosition: 1
+      containerId: overlay-container--right
+      floating: 0
+      collapsed: 0
+      displayed: 0
+      snapOffset: {x: 48, y: 48}
+      snapOffsetDelta: {x: 0, y: 0}
+      snapCorner: 0
+      id: Scene View/Path
+      index: 9
+      layout: 4
+      size: {x: 0, y: 0}
+      sizeOverriden: 0
+    - dockPosition: 1
+      containerId: overlay-container--right
+      floating: 0
+      collapsed: 0
+      displayed: 0
+      snapOffset: {x: 48, y: 48}
+      snapOffsetDelta: {x: 0, y: 0}
+      snapCorner: 0
+      id: APV Overlay
+      index: 10
+      layout: 4
+      size: {x: 0, y: 0}
+      sizeOverriden: 0
+    - dockPosition: 1
+      containerId: overlay-container--right
+      floating: 0
+      collapsed: 0
+      displayed: 0
+      snapOffset: {x: 48, y: 48}
+      snapOffsetDelta: {x: 0, y: 0}
+      snapCorner: 0
+      id: Cinemachine Tool Settings
+      index: 11
+      layout: 4
+      size: {x: 0, y: 0}
+      sizeOverriden: 0
+    - dockPosition: 1
+      containerId: overlay-container--right
+      floating: 0
+      collapsed: 0
+      displayed: 1
+      snapOffset: {x: 48, y: 48}
+      snapOffsetDelta: {x: 0, y: 0}
+      snapCorner: 0
+      id: Hot Reload
+      index: 12
+      layout: 4
+      size: {x: 0, y: 0}
+      sizeOverriden: 0
+    - dockPosition: 1
+      containerId: overlay-container--right
+      floating: 0
+      collapsed: 0
+      displayed: 0
+      snapOffset: {x: 48, y: 48}
+      snapOffsetDelta: {x: 0, y: 0}
+      snapCorner: 0
+      id: Scene View/TrailRenderer
+      index: 13
+      layout: 4
+      size: {x: 0, y: 0}
+      sizeOverriden: 0
+    - dockPosition: 1
+      containerId: overlay-container--right
+      floating: 0
+      collapsed: 0
+      displayed: 1
+      snapOffset: {x: 48, y: 48}
+      snapOffsetDelta: {x: 0, y: 0}
+      snapCorner: 0
+      id: UnityEditor.SceneViewCameraOverlay
+      index: 14
+      layout: 4
+      size: {x: 0, y: 0}
+      sizeOverriden: 0
+    m_OverlaysVisible: 1
+  m_WindowGUID: 32dee02e3da39d842a11221aec82c94b
+  m_Gizmos: 1
+  m_OverrideSceneCullingMask: 6917529027641081856
+  m_SceneIsLit: 1
+  m_SceneLighting: 1
+  m_2DMode: 1
+  m_isRotationLocked: 0
+  m_PlayAudio: 0
+  m_AudioPlay: 0
+  m_Position:
+    m_Target: {x: 219.61198, y: 169.65247, z: -6.0309796}
+    speed: 2
+    m_Value: {x: 219.61198, y: 169.65247, z: -6.0309796}
+  m_RenderMode: 0
+  m_CameraMode:
+    drawMode: 0
+    name: Shaded
+    section: Shading Mode
+  m_ValidateTrueMetals: 0
+  m_DoValidateTrueMetals: 0
+  m_SceneViewState:
+    m_AlwaysRefresh: 0
+    showFog: 1
+    showSkybox: 1
+    showFlares: 1
+    showImageEffects: 1
+    showParticleSystems: 1
+    showVisualEffectGraphs: 1
+    m_FxEnabled: 1
+  m_Grid:
+    xGrid:
+      m_Fade:
+        m_Target: 0
+        speed: 2
+        m_Value: 0
+      m_Color: {r: 0.5, g: 0.5, b: 0.5, a: 0.4}
+      m_Pivot: {x: 0, y: 0, z: 0}
+      m_Size: {x: 0, y: 0}
+    yGrid:
+      m_Fade:
+        m_Target: 0
+        speed: 2
+        m_Value: 0
+      m_Color: {r: 0.5, g: 0.5, b: 0.5, a: 0.4}
+      m_Pivot: {x: 0, y: 0, z: 0}
+      m_Size: {x: 0, y: 0}
+    zGrid:
+      m_Fade:
+        m_Target: 1
+        speed: 2
+        m_Value: 1
+      m_Color: {r: 0.5, g: 0.5, b: 0.5, a: 0.4}
+      m_Pivot: {x: 0, y: 0, z: 0}
+      m_Size: {x: 1, y: 1}
+    m_ShowGrid: 1
+    m_GridAxis: 1
+    m_gridOpacity: 0.5
+  m_Rotation:
+    m_Target: {x: 0, y: 0, z: 0, w: 1}
+    speed: 2
+    m_Value: {x: 0, y: 0, z: 0, w: 1}
+  m_Size:
+    m_Target: 330.08035
+    speed: 2
+    m_Value: 330.08035
+  m_Ortho:
+    m_Target: 1
+    speed: 2
+    m_Value: 1
+  m_CameraSettings:
+    m_Speed: 1
+    m_SpeedNormalized: 0.5
+    m_SpeedMin: 0.01
+    m_SpeedMax: 2
+    m_EasingEnabled: 1
+    m_EasingDuration: 0.4
+    m_AccelerationEnabled: 1
+    m_FieldOfViewHorizontalOrVertical: 60
+    m_NearClip: 0.03
+    m_FarClip: 10000
+    m_DynamicClip: 1
+    m_OcclusionCulling: 0
+  m_LastSceneViewRotation: {x: -0.08717229, y: 0.89959055, z: -0.21045254, w: -0.3726226}
+  m_LastSceneViewOrtho: 0
+  m_ReplacementShader: {fileID: 0}
+  m_ReplacementString: 
+  m_SceneVisActive: 1
+  m_LastLockedObject: {fileID: 0}
+  m_ViewIsLockedToObject: 0
+--- !u!114 &6
+MonoBehaviour:
+  m_ObjectHideFlags: 52
+  m_CorrespondingSourceObject: {fileID: 0}
+  m_PrefabInstance: {fileID: 0}
+  m_PrefabAsset: {fileID: 0}
+  m_GameObject: {fileID: 0}
+  m_Enabled: 1
+  m_EditorHideFlags: 1
+  m_Script: {fileID: 12006, guid: 0000000000000000e000000000000000, type: 0}
+  m_Name: GameView
+  m_EditorClassIdentifier: 
+  m_Children: []
+  m_Position:
+    serializedVersion: 2
+    x: 0
+    y: 482
+    width: 958
+    height: 457
+  m_MinSize: {x: 201, y: 221}
+  m_MaxSize: {x: 4001, y: 4021}
+  m_ActualView: {fileID: 2}
+  m_Panes:
+  - {fileID: 2}
+  m_Selected: 0
+  m_LastSelected: 0
+--- !u!114 &7
+MonoBehaviour:
+  m_ObjectHideFlags: 52
+  m_CorrespondingSourceObject: {fileID: 0}
+  m_PrefabInstance: {fileID: 0}
+  m_PrefabAsset: {fileID: 0}
+  m_GameObject: {fileID: 0}
+  m_Enabled: 1
+  m_EditorHideFlags: 0
+  m_Script: {fileID: 12010, guid: 0000000000000000e000000000000000, type: 0}
+  m_Name: 
+  m_EditorClassIdentifier: 
+  m_Children:
+  - {fileID: 8}
+  - {fileID: 11}
+  m_Position:
+    serializedVersion: 2
+    x: 958
+    y: 0
+    width: 393
+    height: 939
+  m_MinSize: {x: 100, y: 100}
+  m_MaxSize: {x: 8096, y: 16192}
+  vertical: 1
+  controlID: 234985
+--- !u!114 &8
+MonoBehaviour:
+  m_ObjectHideFlags: 52
+  m_CorrespondingSourceObject: {fileID: 0}
+  m_PrefabInstance: {fileID: 0}
+  m_PrefabAsset: {fileID: 0}
+  m_GameObject: {fileID: 0}
+  m_Enabled: 1
+  m_EditorHideFlags: 1
+  m_Script: {fileID: 12006, guid: 0000000000000000e000000000000000, type: 0}
+  m_Name: SceneHierarchyWindow
+  m_EditorClassIdentifier: 
+  m_Children: []
+  m_Position:
+    serializedVersion: 2
+    x: 0
+    y: 0
+    width: 393
+    height: 480
+  m_MinSize: {x: 202, y: 221}
+  m_MaxSize: {x: 4002, y: 4021}
+  m_ActualView: {fileID: 9}
+  m_Panes:
+  - {fileID: 9}
+  - {fileID: 10}
+  m_Selected: 0
+  m_LastSelected: 0
+--- !u!114 &9
+MonoBehaviour:
+  m_ObjectHideFlags: 52
+  m_CorrespondingSourceObject: {fileID: 0}
+  m_PrefabInstance: {fileID: 0}
+  m_PrefabAsset: {fileID: 0}
+  m_GameObject: {fileID: 0}
+  m_Enabled: 1
+  m_EditorHideFlags: 1
+  m_Script: {fileID: 12061, guid: 0000000000000000e000000000000000, type: 0}
+  m_Name: 
+  m_EditorClassIdentifier: 
+  m_MinSize: {x: 200, y: 200}
+  m_MaxSize: {x: 4000, y: 4000}
+  m_TitleContent:
+    m_Text: Hierarchy
+    m_Image: {fileID: 7966133145522015247, guid: 0000000000000000d000000000000000, type: 0}
+    m_Tooltip: 
+  m_Pos:
+    serializedVersion: 2
+    x: 958
+    y: 73
+    width: 391
+    height: 459
+  m_SerializedDataModeController:
+    m_DataMode: 0
+    m_PreferredDataMode: 0
+    m_SupportedDataModes: 
+    isAutomatic: 1
+  m_ViewDataDictionary: {fileID: 0}
+  m_OverlayCanvas:
+    m_LastAppliedPresetName: Default
+    m_SaveData: []
+    m_OverlaysVisible: 1
+  m_SceneHierarchy:
+    m_TreeViewState:
+      scrollPos: {x: 0, y: 0}
+      m_SelectedIDs: a69d0100
+      m_LastClickedID: 105894
+      m_ExpandedIDs: c8aaf7ff2636f8ff5637f8ffa243f8ff704af8ffaa4af8ff2266f8ff4866f8ff9e3ef9ffc63ef9ffb294f9ff3ca1f9ff50b2f9ff60e9f9ff04eaf9ff52f1f9ff90f2f9ffdce9fbffeee9fbffa2f8fbffb6f8fbffcaf8fbffeef8fbfff616fcffa425fcfff025fcff2a2afcff4e2afcffb639fcffae47fcffd247fcff2ad6fcff4ed6fcffd8dafcffa429fdffee2afdffa62bfdff5a2ffdfffe3dfdff3c3efdff1840fdff1883fdffaaa8fdffe6920100ec930100069401001e9401002a940100809c0100929c0100b49c0100bc9c0100749d01008e9d0100a69d0100
+      m_RenameOverlay:
+        m_UserAcceptedRename: 0
+        m_Name: 
+        m_OriginalName: 
+        m_EditFieldRect:
+          serializedVersion: 2
+          x: 0
+          y: 0
+          width: 0
+          height: 0
+        m_UserData: 0
+        m_IsWaitingForDelay: 0
+        m_IsRenaming: 0
+        m_OriginalEventType: 11
+        m_IsRenamingFilename: 0
+        m_ClientGUIView: {fileID: 4}
+      m_SearchString: 
+    m_ExpandedScenes: []
+    m_CurrenRootInstanceID: 0
+    m_LockTracker:
+      m_IsLocked: 0
+    m_CurrentSortingName: TransformSorting
+  m_WindowGUID: 891030efa0a6e8f4894ec3411c2f08d9
+--- !u!114 &10
+MonoBehaviour:
+  m_ObjectHideFlags: 52
+  m_CorrespondingSourceObject: {fileID: 0}
+  m_PrefabInstance: {fileID: 0}
+  m_PrefabAsset: {fileID: 0}
+  m_GameObject: {fileID: 0}
+  m_Enabled: 1
+  m_EditorHideFlags: 0
+  m_Script: {fileID: 11500000, guid: f62a84c0b148b0a4582bdd9f1a69e6d3, type: 3}
+  m_Name: 
+  m_EditorClassIdentifier: 
+  m_MinSize: {x: 100, y: 100}
+  m_MaxSize: {x: 4000, y: 4000}
+  m_TitleContent:
+    m_Text: ' Hot Reload'
+    m_Image: {fileID: 0}
+    m_Tooltip: 
+  m_Pos:
+    serializedVersion: 2
+    x: 958
+    y: 73
+    width: 391
+    height: 459
+  m_SerializedDataModeController:
+    m_DataMode: 0
+    m_PreferredDataMode: 0
+    m_SupportedDataModes: 
+    isAutomatic: 1
+  m_ViewDataDictionary: {fileID: 0}
+  m_OverlayCanvas:
+    m_LastAppliedPresetName: Default
+    m_SaveData: []
+    m_OverlaysVisible: 1
+--- !u!114 &11
+MonoBehaviour:
+  m_ObjectHideFlags: 52
+  m_CorrespondingSourceObject: {fileID: 0}
+  m_PrefabInstance: {fileID: 0}
+  m_PrefabAsset: {fileID: 0}
+  m_GameObject: {fileID: 0}
+  m_Enabled: 1
+  m_EditorHideFlags: 0
+  m_Script: {fileID: 12006, guid: 0000000000000000e000000000000000, type: 0}
+  m_Name: ProjectBrowser
+  m_EditorClassIdentifier: 
+  m_Children: []
+  m_Position:
+    serializedVersion: 2
+    x: 0
+    y: 480
+    width: 393
+    height: 459
+  m_MinSize: {x: 232, y: 271}
+  m_MaxSize: {x: 10002, y: 10021}
+  m_ActualView: {fileID: 12}
+  m_Panes:
+  - {fileID: 12}
+  m_Selected: 0
+  m_LastSelected: 0
+--- !u!114 &12
+MonoBehaviour:
+  m_ObjectHideFlags: 52
+  m_CorrespondingSourceObject: {fileID: 0}
+  m_PrefabInstance: {fileID: 0}
+  m_PrefabAsset: {fileID: 0}
+  m_GameObject: {fileID: 0}
+  m_Enabled: 1
+  m_EditorHideFlags: 1
+  m_Script: {fileID: 12014, guid: 0000000000000000e000000000000000, type: 0}
+  m_Name: 
+  m_EditorClassIdentifier: 
+  m_MinSize: {x: 230, y: 250}
+  m_MaxSize: {x: 10000, y: 10000}
+  m_TitleContent:
+    m_Text: Project
+    m_Image: {fileID: -5467254957812901981, guid: 0000000000000000d000000000000000, type: 0}
+    m_Tooltip: 
+  m_Pos:
+    serializedVersion: 2
+    x: 958
+    y: 553
+    width: 391
+    height: 438
+  m_SerializedDataModeController:
+    m_DataMode: 0
+    m_PreferredDataMode: 0
+    m_SupportedDataModes: 
+    isAutomatic: 1
+  m_ViewDataDictionary: {fileID: 0}
+  m_OverlayCanvas:
+    m_LastAppliedPresetName: Default
+    m_SaveData: []
+    m_OverlaysVisible: 1
+  m_SearchFilter:
+    m_NameFilter: 
+    m_ClassNames: []
+    m_AssetLabels: []
+    m_AssetBundleNames: []
+    m_ReferencingInstanceIDs: 
+    m_SceneHandles: 
+    m_ShowAllHits: 0
+    m_SkipHidden: 0
+    m_SearchArea: 1
+    m_Folders:
+    - Assets/Prefabs
+    m_Globs: []
+    m_OriginalText: 
+    m_ImportLogFlags: 0
+    m_FilterByTypeIntersection: 0
+  m_ViewMode: 0
+  m_StartGridSize: 64
+  m_LastFolders:
+  - Assets/Prefabs
+  m_LastFoldersGridSize: -1
+  m_LastProjectPath: C:\Users\thesi\OneDrive\Desktop\projectGGJ2024
+  m_LockTracker:
+    m_IsLocked: 0
+  m_FolderTreeState:
+    scrollPos: {x: 0, y: 79}
+    m_SelectedIDs: ee060000
+    m_LastClickedID: 1774
+    m_ExpandedIDs: ffffffff000000003606000000ca9a3bffffff7f
+    m_RenameOverlay:
+      m_UserAcceptedRename: 0
+      m_Name: 
+      m_OriginalName: 
+      m_EditFieldRect:
+        serializedVersion: 2
+        x: 0
+        y: 0
+        width: 0
+        height: 0
+      m_UserData: 0
+      m_IsWaitingForDelay: 0
+      m_IsRenaming: 0
+      m_OriginalEventType: 11
+      m_IsRenamingFilename: 1
+      m_ClientGUIView: {fileID: 11}
+    m_SearchString: 
+    m_CreateAssetUtility:
+      m_EndAction: {fileID: 0}
+      m_InstanceID: 0
+      m_Path: 
+      m_Icon: {fileID: 0}
+      m_ResourceFile: 
+  m_AssetTreeState:
+    scrollPos: {x: 0, y: 0}
+    m_SelectedIDs: 
+    m_LastClickedID: 0
+    m_ExpandedIDs: ffffffff000000003606000000ca9a3bffffff7f
+    m_RenameOverlay:
+      m_UserAcceptedRename: 0
+      m_Name: 
+      m_OriginalName: 
+      m_EditFieldRect:
+        serializedVersion: 2
+        x: 0
+        y: 0
+        width: 0
+        height: 0
+      m_UserData: 0
+      m_IsWaitingForDelay: 0
+      m_IsRenaming: 0
+      m_OriginalEventType: 11
+      m_IsRenamingFilename: 1
+      m_ClientGUIView: {fileID: 0}
+    m_SearchString: 
+    m_CreateAssetUtility:
+      m_EndAction: {fileID: 0}
+      m_InstanceID: 0
+      m_Path: 
+      m_Icon: {fileID: 0}
+      m_ResourceFile: 
+  m_ListAreaState:
+    m_SelectedInstanceIDs: a69d0100
+    m_LastClickedInstanceID: 105894
+    m_HadKeyboardFocusLastEvent: 1
+    m_ExpandedInstanceIDs: 54baf9ff40bf010086910100
+    m_RenameOverlay:
+      m_UserAcceptedRename: 0
+      m_Name: 
+      m_OriginalName: 
+      m_EditFieldRect:
+        serializedVersion: 2
+        x: 0
+        y: 0
+        width: 0
+        height: 0
+      m_UserData: 0
+      m_IsWaitingForDelay: 0
+      m_IsRenaming: 0
+      m_OriginalEventType: 11
+      m_IsRenamingFilename: 1
+      m_ClientGUIView: {fileID: 11}
+    m_CreateAssetUtility:
+      m_EndAction: {fileID: 0}
+      m_InstanceID: 0
+      m_Path: 
+      m_Icon: {fileID: 0}
+      m_ResourceFile: 
+    m_NewAssetIndexInList: -1
+    m_ScrollPosition: {x: 0, y: 49}
+    m_GridSize: 64
+  m_SkipHiddenPackages: 0
+  m_DirectoriesAreaWidth: 113
+--- !u!114 &13
+MonoBehaviour:
+  m_ObjectHideFlags: 52
+  m_CorrespondingSourceObject: {fileID: 0}
+  m_PrefabInstance: {fileID: 0}
+  m_PrefabAsset: {fileID: 0}
+  m_GameObject: {fileID: 0}
+  m_Enabled: 1
+  m_EditorHideFlags: 1
+  m_Script: {fileID: 12006, guid: 0000000000000000e000000000000000, type: 0}
+  m_Name: 
+  m_EditorClassIdentifier: 
+  m_Children: []
+  m_Position:
+    serializedVersion: 2
+    x: 1351
+    y: 0
+    width: 569
+    height: 939
+  m_MinSize: {x: 276, y: 71}
+  m_MaxSize: {x: 4001, y: 4021}
+  m_ActualView: {fileID: 14}
+  m_Panes:
+  - {fileID: 14}
+  m_Selected: 0
+  m_LastSelected: 0
+--- !u!114 &14
+MonoBehaviour:
+  m_ObjectHideFlags: 52
+  m_CorrespondingSourceObject: {fileID: 0}
+  m_PrefabInstance: {fileID: 0}
+  m_PrefabAsset: {fileID: 0}
+  m_GameObject: {fileID: 0}
+  m_Enabled: 1
+  m_EditorHideFlags: 1
+  m_Script: {fileID: 12019, guid: 0000000000000000e000000000000000, type: 0}
+  m_Name: 
+  m_EditorClassIdentifier: 
+  m_MinSize: {x: 275, y: 50}
+  m_MaxSize: {x: 4000, y: 4000}
+  m_TitleContent:
+    m_Text: Inspector
+    m_Image: {fileID: -2667387946076563598, guid: 0000000000000000d000000000000000, type: 0}
+    m_Tooltip: 
+  m_Pos:
+    serializedVersion: 2
+    x: 1351
+    y: 73
+    width: 568
+    height: 918
+  m_SerializedDataModeController:
+    m_DataMode: 0
+    m_PreferredDataMode: 0
+    m_SupportedDataModes: 
+    isAutomatic: 1
+  m_ViewDataDictionary: {fileID: 0}
+  m_OverlayCanvas:
+    m_LastAppliedPresetName: Default
+    m_SaveData: []
+    m_OverlaysVisible: 1
+  m_ObjectsLockedBeforeSerialization: []
+  m_InstanceIDsLockedBeforeSerialization: 
+  m_PreviewResizer:
+    m_CachedPref: -160
+    m_ControlHash: -371814159
+    m_PrefName: Preview_InspectorPreview
+  m_LastInspectedObjectInstanceID: -1
+  m_LastVerticalScrollValue: 180
+  m_GlobalObjectId: 
+  m_InspectorMode: 0
+  m_LockTracker:
+    m_IsLocked: 0
+  m_PreviewWindow: {fileID: 0}